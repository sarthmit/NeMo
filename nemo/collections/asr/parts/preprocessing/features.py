--- conflicted
+++ resolved
@@ -38,13 +38,6 @@
 import librosa
 import torch
 import torch.nn as nn
-<<<<<<< HEAD
-import torch.nn.functional as F
-from librosa.util import tiny
-from torch.autograd import Variable
-from torch_stft import STFT
-=======
->>>>>>> 4bbe6fb8
 
 from nemo.collections.asr.parts.preprocessing.perturb import AudioAugmentor
 from nemo.collections.asr.parts.preprocessing.segment import AudioSegment
@@ -145,59 +138,6 @@
         return WaveformFeaturizer.from_config(input_cfg, perturbation_configs=perturbation_configs)
 
 
-<<<<<<< HEAD
-# Create helper class to patch forward func for use with AMP
-class STFTPatch(STFT):
-    def forward(self, input_data):
-        return super().transform(input_data)[0]
-
-
-# Create helper class for STFT that yields num_frames = num_samples // hop_length
-class STFTExactPad(STFTPatch):
-    """adapted from Prem Seetharaman's https://github.com/pseeth/pytorch-stft"""
-
-    def __init__(self, *params, **kw_params):
-        super().__init__(*params, **kw_params)
-        self.pad_amount = (self.filter_length - self.hop_length) // 2
-
-    def inverse(self, magnitude, phase):
-        recombine_magnitude_phase = torch.cat([magnitude * torch.cos(phase), magnitude * torch.sin(phase)], dim=1)
-
-        inverse_transform = F.conv_transpose1d(
-            recombine_magnitude_phase,
-            Variable(self.inverse_basis, requires_grad=False),
-            stride=self.hop_length,
-            padding=0,
-        )
-
-        if self.window is not None:
-            window_sum = librosa.filters.window_sumsquare(
-                window=self.window,
-                n_frames=magnitude.size(-1),
-                hop_length=self.hop_length,
-                win_length=self.win_length,
-                n_fft=self.filter_length,
-                dtype=np.float32,
-            )
-            # remove modulation effects
-            approx_nonzero_indices = torch.from_numpy(np.where(window_sum > tiny(window_sum))[0])
-            window_sum = torch.autograd.Variable(torch.from_numpy(window_sum), requires_grad=False).to(
-                magnitude.device
-            )
-            inverse_transform[..., approx_nonzero_indices] /= window_sum[approx_nonzero_indices]
-
-            # scale by hop ratio
-            inverse_transform *= self.filter_length / self.hop_length
-
-        inverse_transform = inverse_transform[..., self.pad_amount :]
-        inverse_transform = inverse_transform[..., : -self.pad_amount :]
-        inverse_transform = inverse_transform.squeeze(1)
-
-        return inverse_transform
-
-
-=======
->>>>>>> 4bbe6fb8
 class FilterbankFeatures(nn.Module):
     """Featurizer that converts wavs to Mel Spectrograms.
     See AudioToMelSpectrogramPreprocessor for args.
