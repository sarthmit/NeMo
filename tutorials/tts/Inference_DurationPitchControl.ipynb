{
    "cells": [
        {
            "cell_type": "markdown",
            "metadata": {},
            "source": [
                "# TTS Inference Prosody Control\n",
                "\n",
                "This notebook is intended to teach users how to control duration and pitch with the FastPitch model."
            ]
        },
        {
            "cell_type": "markdown",
            "metadata": {},
            "source": [
                "# License\n",
                "\n",
                "> Copyright (c) 2021, NVIDIA CORPORATION & AFFILIATES.  All rights reserved.\n",
                ">\n",
                "> Licensed under the Apache License, Version 2.0 (the \"License\");\n",
                "> you may not use this file except in compliance with the License.\n",
                "> You may obtain a copy of the License at\n",
                ">\n",
                ">     http://www.apache.org/licenses/LICENSE-2.0\n",
                ">\n",
                "> Unless required by applicable law or agreed to in writing, software\n",
                "> distributed under the License is distributed on an \"AS IS\" BASIS,\n",
                "> WITHOUT WARRANTIES OR CONDITIONS OF ANY KIND, either express or implied.\n",
                "> See the License for the specific language governing permissions and\n",
                "> limitations under the License."
            ]
        },
        {
            "cell_type": "code",
            "execution_count": null,
            "metadata": {
                "tags": []
            },
            "outputs": [],
            "source": [
                "\"\"\"\n",
                "You can either run this notebook locally (if you have all the dependencies and a GPU) or on Google Colab.\n",
                "Instructions for setting up Colab are as follows:\n",
                "1. Open a new Python 3 notebook.\n",
                "2. Import this notebook from GitHub (File -> Upload Notebook -> \"GITHUB\" tab -> copy/paste GitHub URL)\n",
                "3. Connect to an instance with a GPU (Runtime -> Change runtime type -> select \"GPU\" for hardware accelerator)\n",
                "4. Run this cell to set up dependencies.\n",
                "\"\"\"\n",
<<<<<<< HEAD
                "BRANCH = 'r1.8.2'\n",
=======
                "BRANCH = 'r1.9.0'\n",
>>>>>>> f3ad584b
                "# # If you're using Google Colab and not running locally, uncomment and run this cell.\n",
                "# !apt-get install sox libsndfile1 ffmpeg\n",
                "# !pip install wget unidecode\n",
                "# !python -m pip install git+https://github.com/NVIDIA/NeMo.git@$BRANCH#egg=nemo_toolkit[all]"
            ]
        },
        {
            "cell_type": "markdown",
            "metadata": {},
            "source": [
                "## Setup\n",
                "\n",
                "Please run the below cell to import libraries used in this notebook. This cell will load the fastpitch model and hifigan models used in the rest of the notebook. Lastly, two helper functions are defined. One is used for inference while the other is used to plot the inference results."
            ]
        },
        {
            "cell_type": "code",
            "execution_count": null,
            "metadata": {},
            "outputs": [],
            "source": [
                "# Import all libraries\n",
                "import IPython.display as ipd\n",
                "import librosa\n",
                "import librosa.display\n",
                "import numpy as np\n",
                "import torch\n",
                "from matplotlib import pyplot as plt\n",
                "%matplotlib inline\n",
                "\n",
                "# Reduce logging messages for this notebook\n",
                "from nemo.utils import logging\n",
                "logging.setLevel(logging.ERROR)\n",
                "\n",
                "from nemo.collections.tts.models import FastPitchModel\n",
                "from nemo.collections.tts.models import HifiGanModel\n",
                "from nemo.collections.tts.helpers.helpers import regulate_len\n",
                "\n",
                "# Load the models from NGC\n",
                "fastpitch = FastPitchModel.from_pretrained(\"tts_en_fastpitch\").eval().cuda()\n",
                "hifigan = HifiGanModel.from_pretrained(\"tts_hifigan\").eval().cuda()\n",
                "sr = 22050\n",
                "\n",
                "# Define some helper functions\n",
                "# Define a helper function to go from string to audio\n",
                "def str_to_audio(inp, pace=1.0, durs=None, pitch=None):\n",
                "    with torch.no_grad():\n",
                "        tokens = fastpitch.parse(inp)\n",
                "        spec, _, durs_pred, _, pitch_pred, *_ = fastpitch(text=tokens, durs=durs, pitch=pitch, speaker=None, pace=pace)\n",
                "        audio = hifigan.convert_spectrogram_to_audio(spec=spec).to('cpu').numpy()\n",
                "    return spec, audio, durs_pred, pitch_pred\n",
                "\n",
                "# Define a helper function to plot spectrograms with pitch and display the audio\n",
                "def display_pitch(audio, pitch, sr=22050, durs=None):\n",
                "    fig, ax = plt.subplots(figsize=(12, 6))\n",
                "    spec = np.abs(librosa.stft(audio[0], n_fft=1024))\n",
                "    # Check to see if pitch has been unnormalized\n",
                "    if torch.abs(torch.mean(pitch)) <= 1.0:\n",
                "        # Unnormalize the pitch with LJSpeech's mean and std\n",
                "        pitch = pitch * 65.72037058703644 + 214.72202032404294\n",
                "    # Check to see if pitch has been expanded to the spec length yet\n",
                "    if len(pitch) != spec.shape[0] and durs is not None:\n",
                "        pitch = regulate_len(durs, pitch.unsqueeze(-1))[0].squeeze(-1)\n",
                "    # Plot and display audio, spectrogram, and pitch\n",
                "    ax.plot(pitch.cpu().numpy()[0], color='cyan', linewidth=1)\n",
                "    librosa.display.specshow(np.log(spec+1e-12), y_axis='log')\n",
                "    ipd.display(ipd.Audio(audio, rate=sr))\n",
                "    plt.show()"
            ]
        },
        {
            "cell_type": "markdown",
            "metadata": {},
            "source": [
                "## Duration Control\n",
                "\n",
                "This section is applicable to models that use a duration predictor module. This module is called the Length Regulator and was introduced in FastSpeech [1]. A list of NeMo models that support duration predictors are as follows:\n",
                "\n",
                "- [FastPitch](https://ngc.nvidia.com/catalog/models/nvidia:nemo:tts_en_fastpitch)\n",
                "- [FastPitch_HifiGan_E2E](https://ngc.nvidia.com/catalog/models/nvidia:nemo:tts_en_e2e_fastpitchhifigan)\n",
                "- [FastSpeech2](https://ngc.nvidia.com/catalog/models/nvidia:nemo:tts_en_fastspeech_2)\n",
                "- [FastSpeech2_HifiGan_E2E](https://ngc.nvidia.com/catalog/models/nvidia:nemo:tts_en_e2e_fastspeech2hifigan)\n",
                "- [TalkNet](https://ngc.nvidia.com/catalog/models/nvidia:nemo:tts_en_talknet)\n",
                "- [Glow-TTS](https://ngc.nvidia.com/catalog/models/nvidia:nemo:tts_en_glowtts)\n",
                "\n",
                "While each model has their own implementation of this duration predictor, all of them follow a simple convolutional architecture. The input is the encoded tokens, and the output of the module is a value that represents how many frames in the decoder correspond to each token. It is essentially a hard attention mechanism.\n",
                "\n",
                "Since each model outputs a duration value per token, it is simple to slow down or increase the speech rate by increasing or decreasing these values. Consider the following:\n",
                "\n",
                "```python\n",
                "def regulate_len(durations, pace=1.0):\n",
                "    durations = durations.float() / pace\n",
                "    # The output from the duration predictor module is still a float\n",
                "    # If we want the speech to be faster, we can increase the pace and make each token duration shorter\n",
                "    # Alternatively we can slow down the pace by decreasing the pace parameter\n",
                "    return durations.long()  # Lastly, we need to make the durations integers for subsequent processes\n",
                "```\n",
                "\n",
                "Let's try this out with FastPitch"
            ]
        },
        {
            "cell_type": "code",
            "execution_count": null,
            "metadata": {},
            "outputs": [],
            "source": [
                "#Define what we want the model to say\n",
                "input_string = \"Hey, I am speaking at different paces!\"  # Feel free to change it and experiment\n",
                "\n",
                "# Let's run fastpitch normally\n",
                "_, audio, *_ = str_to_audio(input_string)\n",
                "print(f\"This is fastpitch speaking at the regular pace of 1.0. This example is {len(audio[0])/sr:.3f} seconds long.\")\n",
                "ipd.display(ipd.Audio(audio, rate=sr))\n",
                "\n",
                "# We can speed up the speech by adjusting the pace\n",
                "_, audio, *_ = str_to_audio(input_string, pace=1.2)\n",
                "print(f\"This is fastpitch speaking at the faster pace of 1.2. This example is {len(audio[0])/sr:.3f} seconds long.\")\n",
                "ipd.display(ipd.Audio(audio, rate=sr))\n",
                "\n",
                "# We can slow down the speech by adjusting the pace\n",
                "_, audio, *_ = str_to_audio(input_string, pace=0.75)\n",
                "print(f\"This is fastpitch speaking at the slower pace of 0.75. This example is {len(audio[0])/sr:.3f} seconds long.\")\n",
                "ipd.display(ipd.Audio(audio, rate=sr))"
            ]
        },
        {
            "cell_type": "markdown",
            "metadata": {},
            "source": [
                "## Pitch Control\n",
                "\n",
                "The newer spectrogram generator models predict the pitch for certain words. Since these models predict pitch, we can adjust the predicted pitch in a similar manner to the predicted durations like in the previous section. A list of NeMo models that support pitch control are as follows:\n",
                "\n",
                "- [FastPitch](https://ngc.nvidia.com/catalog/models/nvidia:nemo:tts_en_fastpitch)\n",
                "- [FastPitch_HifiGan_E2E](https://ngc.nvidia.com/catalog/models/nvidia:nemo:tts_en_e2e_fastpitchhifigan)\n",
                "- [FastSpeech2](https://ngc.nvidia.com/catalog/models/nvidia:nemo:tts_en_fastspeech_2)\n",
                "- [FastSpeech2_HifiGan_E2E](https://ngc.nvidia.com/catalog/models/nvidia:nemo:tts_en_e2e_fastspeech2hifigan)\n",
                "- [TalkNet](https://ngc.nvidia.com/catalog/models/nvidia:nemo:tts_en_talknet)\n",
                "\n",
                "### FastPitch\n",
                "\n",
                "As with the previous tutorial, we will focus on FastPitch. FastPitch differs from some other models as it predicts a pitch difference to a normalized (mean 0, std 1) speaker pitch. Other models will just predict the unnormalized pitch. Looking at a simplified version of the FastPitch model, we see\n",
                "\n",
                "```python\n",
                "# Predict pitch\n",
                "pitch_predicted = self.pitch_predictor(enc_out, enc_mask)  # Predicts a pitch that is normalized with speaker statistics \n",
                "pitch_emb = self.pitch_emb(pitch.unsqueeze(1))  # A simple 1D convolution to map the float pitch to a embedding pitch\n",
                "\n",
                "enc_out = enc_out + pitch_emb.transpose(1, 2)  # We add the pitch to the encoder output\n",
                "spec, *_ = self.decoder(input=len_regulated, seq_lens=dec_lens)  # We send the sum to the decoder to get the spectrogram\n",
                "```\n",
                "\n",
                "Let's see the `pitch_predicted` for a sample text. You can run the below cell. You should get an image that looks like the following for the input `Hey, what is my pitch?`:\n",
                "\n",
                "<img src=\"https://raw.githubusercontent.com/NVIDIA/NeMo/main/tutorials/tts/fastpitch-pitch.png\">\n",
                "\n",
                "Notice that the last word `pitch` has an increase in pitch to stress that it is a question."
            ]
        },
        {
            "cell_type": "code",
            "execution_count": null,
            "metadata": {},
            "outputs": [],
            "source": [
                "import librosa\n",
                "import librosa.display\n",
                "from matplotlib import pyplot as plt\n",
                "import numpy as np\n",
                "from nemo.collections.tts.helpers.helpers import regulate_len\n",
                "%matplotlib inline\n",
                "\n",
                "#Define what we want the model to say\n",
                "input_string = \"Hey, what is my pitch?\"  # Feel free to change it and experiment\n",
                "\n",
                "# Run inference to get spectrogram and pitch\n",
                "with torch.no_grad():\n",
                "    spec, audio, durs_pred, pitch_pred = str_to_audio(input_string)\n",
                "\n",
                "    # FastPitch predicts one pitch value per token. To plot it, we have to expand the token length to the spectrogram length\n",
                "    pitch_pred, _ = regulate_len(durs_pred, pitch_pred.unsqueeze(-1))\n",
                "    pitch_pred = pitch_pred.squeeze(-1)\n",
                "    # Note we have to unnormalize the pitch with LJSpeech's mean and std\n",
                "    pitch_pred = pitch_pred * 65.72037058703644 + 214.72202032404294\n",
                "\n",
                "# Let's plot the predicted pitch and how it affects the predicted audio\n",
                "fig, ax = plt.subplots(figsize=(12, 6))\n",
                "spec = np.abs(librosa.stft(audio[0], n_fft=1024))\n",
                "ax.plot(pitch_pred.cpu().numpy()[0], color='cyan', linewidth=1)\n",
                "librosa.display.specshow(np.log(spec+1e-12), y_axis='log')\n",
                "ipd.display(ipd.Audio(audio, rate=sr))"
            ]
        },
        {
            "cell_type": "markdown",
            "metadata": {},
            "source": [
                "## Plot Control\n",
                "\n",
                "Now that we see how the pitch affects the predicted spectrogram, we can now adjust it to add some effects. We will explore 4 different manipulations:\n",
                "\n",
                "1) Pitch shift\n",
                "\n",
                "2) Pitch flatten\n",
                "\n",
                "3) Pitch inversion\n",
                "\n",
                "4) Pitch amplification"
            ]
        },
        {
            "cell_type": "markdown",
            "metadata": {},
            "source": [
                "### Pitch Shift\n",
                "First, let's handle pitch shifting. To shift the pitch up or down by some Hz, we can just add or subtract as needed. Let's shift the pitch down by 50 Hz and compare it to the previous example."
            ]
        },
        {
            "cell_type": "code",
            "execution_count": null,
            "metadata": {},
            "outputs": [],
            "source": [
                "#Define what we want the model to say\n",
                "input_string = \"Hey, what is my pitch?\"  # Feel free to change it and experiment\n",
                "\n",
                "# Run inference to get spectrogram and pitch\n",
                "with torch.no_grad():\n",
                "    spec_norm, audio_norm, durs_norm_pred, pitch_norm_pred = str_to_audio(input_string)\n",
                "    \n",
                "    # Note we have to unnormalize the pitch with LJSpeech's mean and std\n",
                "    pitch_shift = pitch_norm_pred * 65.72037058703644 + 214.72202032404294\n",
                "    # Now let's pitch shift down by 50Hz\n",
                "    pitch_shift = pitch_shift - 50\n",
                "    # Now we have to renormalize it to be mean 0, std 1\n",
                "    pitch_shift = (pitch_shift - 214.72202032404294) / 65.72037058703644\n",
                "    \n",
                "    # Now we can pass it to the model\n",
                "    spec_shift, audio_shift, durs_shift_pred, _ = str_to_audio(input_string, pitch=pitch_shift)\n",
                "    # NOTE: We do not plot the pitch returned from str_to_audio.\n",
                "    # When we override the pitch, we want to plot the pitch that override the model with.\n",
                "    # In thise case, it is `pitch_shift`\n",
                "\n",
                "# Let's see both results\n",
                "print(\"The first unshifted sample\")\n",
                "display_pitch(audio_norm, pitch_norm_pred, durs=durs_norm_pred)\n",
                "print(\"The second shifted sample. This sample is much deeper than the previous.\")\n",
                "display_pitch(audio_shift, pitch_shift, durs=durs_shift_pred)"
            ]
        },
        {
            "cell_type": "markdown",
            "metadata": {},
            "source": [
                "### Pitch Flattening\n",
                "Second, let's look at pitch flattening. To flatten the pitch, we just set it to 0. Let's run it and compare the results."
            ]
        },
        {
            "cell_type": "code",
            "execution_count": null,
            "metadata": {},
            "outputs": [],
            "source": [
                "#Define what we want the model to say\n",
                "input_string = \"Hey, what is my pitch?\"  # Feel free to change it and experiment\n",
                "\n",
                "# Run inference to get spectrogram and pitch\n",
                "with torch.no_grad():\n",
                "    spec_norm, audio_norm, durs_norm_pred, pitch_norm_pred = str_to_audio(input_string)\n",
                "    \n",
                "    # Now let's set the pitch to 0\n",
                "    pitch_flat = pitch_norm_pred * 0\n",
                "    # Now we can pass it to the model\n",
                "    spec_flat, audio_flat, durs_flat_pred, _ = str_to_audio(input_string, pitch=pitch_flat)\n",
                "\n",
                "# Let's see both results\n",
                "print(\"The first unaltered sample\")\n",
                "display_pitch(audio_norm, pitch_norm_pred, durs=durs_norm_pred)\n",
                "print(\"The second flattened sample. This sample is more monotone than the previous.\")\n",
                "display_pitch(audio_flat, pitch_flat, durs=durs_flat_pred)"
            ]
        },
        {
            "cell_type": "markdown",
            "metadata": {},
            "source": [
                "### Pitch Inversion\n",
                "Third, let's look at pitch inversion. To invert the pitch, we just multiply it by -1. Let's run it and compare the results."
            ]
        },
        {
            "cell_type": "code",
            "execution_count": null,
            "metadata": {},
            "outputs": [],
            "source": [
                "#Define what we want the model to say\n",
                "input_string = \"Hey, what is my pitch?\"  # Feel free to change it and experiment\n",
                "\n",
                "# Run inference to get spectrogram and pitch\n",
                "with torch.no_grad():\n",
                "    spec_norm, audio_norm, durs_norm_pred, pitch_norm_pred = str_to_audio(input_string)\n",
                "    \n",
                "    # Now let's invert the pitch\n",
                "    pitch_inv = pitch_norm_pred * -1\n",
                "    # Now we can pass it to the model\n",
                "    spec_inv, audio_inv, durs_inv_pred, _ = str_to_audio(input_string, pitch=pitch_inv)\n",
                "\n",
                "# Let's see both results\n",
                "print(\"The first unaltered sample\")\n",
                "display_pitch(audio_norm, pitch_norm_pred, durs=durs_norm_pred)\n",
                "print(\"The second inverted sample. This sample sounds less like a question and more like a statement.\")\n",
                "display_pitch(audio_inv, pitch_inv, durs=durs_inv_pred)"
            ]
        },
        {
            "cell_type": "markdown",
            "metadata": {},
            "source": [
                "### Pitch Amplify\n",
                "Lastly, let's look at pitch amplifying. To amplify the pitch, we just multiply it by a positive constant. Let's run it and compare the results."
            ]
        },
        {
            "cell_type": "code",
            "execution_count": null,
            "metadata": {},
            "outputs": [],
            "source": [
                "#Define what we want the model to say\n",
                "input_string = \"Hey, what is my pitch?\"  # Feel free to change it and experiment\n",
                "\n",
                "# Run inference to get spectrogram and pitch\n",
                "with torch.no_grad():\n",
                "    spec_norm, audio_norm, durs_norm_pred, pitch_norm_pred = str_to_audio(input_string)\n",
                "    \n",
                "    # Now let's amplify the pitch\n",
                "    pitch_amp = pitch_norm_pred * 1.5\n",
                "    # Now we can pass it to the model\n",
                "    spec_amp, audio_amp, durs_amp_pred, _ = str_to_audio(input_string, pitch=pitch_amp)\n",
                "\n",
                "# Let's see both results\n",
                "print(\"The first unaltered sample\")\n",
                "display_pitch(audio_norm, pitch_norm_pred, durs=durs_norm_pred)\n",
                "print(\"The second amplified sample.\")\n",
                "display_pitch(audio_amp, pitch_amp, durs=durs_amp_pred)"
            ]
        },
        {
            "cell_type": "markdown",
            "metadata": {},
            "source": [
                "## Putting it all together\n",
                "\n",
                "Now that we understand how to control the duration and pitch of TTS models, we can show how to adjust the voice to sound more solemn (slower speed + lower pitch), or more excited (higher speed + higher pitch)."
            ]
        },
        {
            "cell_type": "code",
            "execution_count": null,
            "metadata": {},
            "outputs": [],
            "source": [
                "#Define what we want the model to say\n",
                "input_string = \"I want to pass on my condolences for your loss.\"\n",
                "\n",
                "# Run inference to get spectrogram and pitch\n",
                "with torch.no_grad():\n",
                "    spec_norm, audio_norm, durs_norm_pred, pitch_norm_pred = str_to_audio(input_string)\n",
                "    \n",
                "    # Let's try to make the speech more solemn\n",
                "    # Let's deamplify the pitch and shift the pitch down by 75% of 1 standard deviation\n",
                "    pitch_sol = (pitch_norm_pred)*0.75-0.75\n",
                "    # Fastpitch tends to raise the pitch before \"loss\" which sounds inappropriate. Let's just remove that pitch raise\n",
                "    pitch_sol[0][-5] += 0.2\n",
                "    # Now let's pass our new pitch to fastpitch with a 90% pacing to slow it down\n",
                "    spec_sol, audio_sol, durs_sol_pred, _ = str_to_audio(input_string, pitch=pitch_sol, pace=0.9)\n",
                "    \n",
                "# Let's see both results\n",
                "print(\"The first unaltered sample\")\n",
                "display_pitch(audio_norm, pitch_norm_pred, durs=durs_norm_pred)\n",
                "print(\"The second solumn sample\")\n",
                "display_pitch(audio_sol, pitch_sol, durs=durs_sol_pred)"
            ]
        },
        {
            "cell_type": "code",
            "execution_count": null,
            "metadata": {},
            "outputs": [],
            "source": [
                "#Define what we want the model to say\n",
                "input_string = \"Congratulations on your promotion.\"\n",
                "\n",
                "# Run inference to get spectrogram and pitch\n",
                "with torch.no_grad():\n",
                "    spec_norm, audio_norm, durs_norm_pred, pitch_norm_pred = str_to_audio(input_string)\n",
                "    \n",
                "    # Let's amplify the pitch to make it sound more animated\n",
                "    # We also pitch shift up by 50% of 1 standard deviation\n",
                "    pitch_excite = (pitch_norm_pred)*1.7+0.5\n",
                "    # Now let's pass our new pitch to fastpitch with a 110% pacing to speed it up\n",
                "    spec_excite, audio_excite, durs_excite_pred, _ = str_to_audio(input_string, pitch=pitch_excite, pace=1.1)\n",
                "    \n",
                "# Let's see both results\n",
                "print(\"The first unaltered sample\")\n",
                "display_pitch(audio_norm, pitch_norm_pred, durs=durs_norm_pred)\n",
                "print(\"The second excited sample\")\n",
                "display_pitch(audio_excite, pitch_excite, durs=durs_excite_pred)"
            ]
        },
        {
            "cell_type": "markdown",
            "metadata": {},
            "source": [
                "## Other Models\n",
                "\n",
                "This notebook lists other models that allow for control of speech rate and pitch. However, please note that not all models accept a `pace`, nor a `pitch` parameter as part of their forward/generate_spectrogram functions. Users who are interested in adding this functionality can use this notebook as a guide on how to do so.\n",
                "\n",
                "### Duration Control\n",
                "\n",
                "Adding duration control is the simpler of the two and one simply needs to add the `regulate_lens` function to the appropriate model for duration control.\n",
                "\n",
                "### Pitch Control\n",
                "\n",
                "Pitch control is more complicated. There are numerous design decisions that differ between models: 1) Whether to normalize the pitch, 2) Whether to predict pitch per spectrogram frame or per token, and more. While the basic transformations presented here (shift, flatten, invert, and amplify) can be done with all pitch predicting models, where to add this pitch transformation will differ depending on the model."
            ]
        },
        {
            "cell_type": "markdown",
            "metadata": {},
            "source": [
                "## References\n",
                "\n",
                "[1] https://arxiv.org/abs/1905.09263"
            ]
        }
    ],
    "metadata": {
        "kernelspec": {
            "display_name": "Python 3 (ipykernel)",
            "language": "python",
            "name": "python3"
        },
        "language_info": {
            "codemirror_mode": {
                "name": "ipython",
                "version": 3
            },
            "file_extension": ".py",
            "mimetype": "text/x-python",
            "name": "python",
            "nbconvert_exporter": "python",
            "pygments_lexer": "ipython3",
            "version": "3.8.6"
        }
    },
    "nbformat": 4,
    "nbformat_minor": 4
}<|MERGE_RESOLUTION|>--- conflicted
+++ resolved
@@ -46,11 +46,7 @@
                 "3. Connect to an instance with a GPU (Runtime -> Change runtime type -> select \"GPU\" for hardware accelerator)\n",
                 "4. Run this cell to set up dependencies.\n",
                 "\"\"\"\n",
-<<<<<<< HEAD
-                "BRANCH = 'r1.8.2'\n",
-=======
                 "BRANCH = 'r1.9.0'\n",
->>>>>>> f3ad584b
                 "# # If you're using Google Colab and not running locally, uncomment and run this cell.\n",
                 "# !apt-get install sox libsndfile1 ffmpeg\n",
                 "# !pip install wget unidecode\n",
