--- conflicted
+++ resolved
@@ -790,51 +790,6 @@
 
         if class_ is None:
             class_ = cls
-<<<<<<< HEAD
-
-        return class_, nemo_model_file_in_cache
-
-    @classmethod
-    def _get_hf_hub_pretrained_model_info(cls, model_name: str, refresh_cache: bool = False) -> (type, str):
-        """
-        Resolve the HuggingFace Hub model pretrained information given a model name.
-        The model name must be of general syntax ``{source_repo}/{model_name}``.
-
-        Note:
-            The ``{source_repo}`` need not be ``nvidia``, it can be any public repository, even external to Nvidia.
-            This allows public, externally contributed models to be run freely using Nvidia NeMo.
-
-        Args:
-            model_name: Str name of the model. Must be the original name or an alias of the model, without any '/'.
-            refresh_cache: Bool, determines whether cache must be refreshed (model is re-downloaded).
-
-        Returns:
-            A tuple of details describing :
-            -   The resolved class of the model. Since the source is external to NeMo, always default to using
-                the calling class. Depend on target class resolution by restore_from() for calling the correct class.
-            -   The path to the NeMo model (.nemo file) in some cached directory (managed by HF Hub).
-        """
-        # Resolve the model name without origin for filename
-        resolved_model_filename = model_name.split("/")[-1] + '.nemo'
-
-        # Check if api token exists, use if it does
-        is_token_available = HfFolder.get_token() is not None
-
-        # Try to load the model from the Huggingface Hub
-        path = hf_hub_download(
-            repo_id=model_name,
-            filename=resolved_model_filename,
-            force_download=refresh_cache,
-            use_auth_token=is_token_available,
-        )
-
-        # Cannot pre-resolve the specific class without double instantiation (first for config, second for model params)
-        # Default to current class, and perform basic class path resolution (handled via restore_from() + target class)
-        class_ = cls
-
-        return class_, path
-=======
->>>>>>> f3ad584b
 
         return class_, nemo_model_file_in_cache
 
