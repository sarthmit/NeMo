--- conflicted
+++ resolved
@@ -43,11 +43,7 @@
                 "import torch\n",
                 "import os\n",
                 "from nemo.collections.asr.metrics.wer import word_error_rate\n",
-<<<<<<< HEAD
-                "from nemo.collections.asr.parts.utils.vad_utils import stitch_segmented_asr_output, construct_manfiest_eval"
-=======
                 "from nemo.collections.asr.parts.utils.vad_utils import stitch_segmented_asr_output, construct_manifest_eval"
->>>>>>> 0550cb98
             ]
         },
         {
