# Copyright (c) 2021, NVIDIA CORPORATION & AFFILIATES.  All rights reserved.
#
# Licensed under the Apache License, Version 2.0 (the "License");
# you may not use this file except in compliance with the License.
# You may obtain a copy of the License at
#
#     http://www.apache.org/licenses/LICENSE-2.0
#
# Unless required by applicable law or agreed to in writing, software
# distributed under the License is distributed on an "AS IS" BASIS,
# WITHOUT WARRANTIES OR CONDITIONS OF ANY KIND, either express or implied.
# See the License for the specific language governing permissions and
# limitations under the License.

import copy
import os
from math import ceil
from pathlib import Path
from typing import Any, Dict, List, Optional, Tuple, Union

import numpy as np
import torch
from omegaconf import DictConfig, OmegaConf
from pytorch_lightning import Trainer
from pytorch_lightning.utilities.types import EPOCH_OUTPUT
from tqdm import tqdm
from transformers import AutoModel, MBartPreTrainedModel, T5PreTrainedModel

from nemo.collections.common.losses import AggregatorLoss, CrossEntropyLoss
from nemo.collections.common.metrics import GlobalAverageLossMetric
from nemo.collections.nlp.data.token_classification.punctuation_capitalization_dataset import (
    BertPunctuationCapitalizationDataset,
    PunctuationCapitalizationEvalDataConfig,
    PunctuationCapitalizationTrainDataConfig,
    load_label_ids,
    raise_not_equal_labels_error,
)
from nemo.collections.nlp.data.token_classification.punctuation_capitalization_infer_dataset import (
    BertPunctuationCapitalizationInferDataset,
)
from nemo.collections.nlp.data.token_classification.punctuation_capitalization_tarred_dataset import (
    BertPunctuationCapitalizationTarredDataset,
)
from nemo.collections.nlp.metrics.classification_report import ClassificationReport
from nemo.collections.nlp.models.nlp_model import NLPModel
from nemo.collections.nlp.models.token_classification.punctuation_capitalization_config import (
    is_legacy_model_config,
    legacy_model_config_to_new_model_config,
)
from nemo.collections.nlp.modules.common import TokenClassifier
from nemo.collections.nlp.modules.common.lm_utils import get_lm_model
from nemo.core.classes.common import PretrainedModelInfo, typecheck
from nemo.core.classes.exportable import Exportable
from nemo.core.neural_types import LogitsType, NeuralType
from nemo.utils import logging

__all__ = ['PunctuationCapitalizationModel']


class PunctuationCapitalizationModel(NLPModel, Exportable):
    """
    A model for restoring punctuation and capitalization in text. The model is usually used together with ASR model
    because ASR models often return text without punctuation and capitalization.

    The model consists of a language model and two multilayer perceptrons (MLP) on top the language model. The first
    MLP serves for punctuation prediction and the second is for capitalization prediction. You can use only BERT-like
    HuggingFace language models (model ``forward`` method accepts ``input_ids``, ``token_types_ids``,
    ``attention_mask`` arguments). See more about model config options :ref:`here<model-config-label>`.

    Use method :meth:`~add_punctuation_capitalization` for model inference.

    For training and testing use dataset
    :class:`~nemo.collections.nlp.data.token_classification.punctuation_capitalization_dataset.BertPunctuationCapitalizationDataset`,
    for training on huge amounts of data which cannot be loaded into memory simultaneously use
    :class:`~nemo.collections.nlp.data.token_classification.punctuation_capitalization_tarred_dataset.BertPunctuationCapitalizationTarredDataset`.

    Args:
        cfg (:obj:`DictConfig`): a model configuration. It should follow dataclass
            :class:`~nemo.collections.nlp.models.token_classification.punctuation_capitalization_config.PunctuationCapitalizationModelConfig`
            See an example of full config in
            `nemo/examples/nlp/token_classification/conf/punctuation_capitalization_config.yaml
            <https://github.com/NVIDIA/NeMo/blob/main/examples/nlp/token_classification/conf/punctuation_capitalization_config.yaml>`_
        trainer (:obj:`pytorch_lightning.Trainer`): an instance of a PyTorch Lightning trainer
    """

    @property
    def output_types(self) -> Optional[Dict[str, NeuralType]]:
        """Neural types of a :meth:`forward` method output."""
        return {
            "punct_logits": NeuralType(('B', 'T', 'C'), LogitsType()),
            "capit_logits": NeuralType(('B', 'T', 'C'), LogitsType()),
        }

    def __init__(self, cfg: DictConfig, trainer: Trainer = None) -> None:
        """Initializes BERT Punctuation and Capitalization model."""
        if is_legacy_model_config(cfg):
            cfg = legacy_model_config_to_new_model_config(cfg)

        # For structure of `self.metrics` attribute see `self._setup_metrics_dictionary` method.
        self.metrics: Optional[torch.nn.ModuleDict] = None
        self.label_ids_are_set: bool = False
        self.punct_label_ids: Optional[Dict[str, int]] = None
        self.capit_label_ids: Optional[Dict[str, int]] = None
        initialize_lm_here = any([n in cfg.language_model.pretrained_model_name for n in ['t5', 'bart']])
        super().__init__(
            cfg=cfg,
            trainer=trainer,
            no_lm_init=initialize_lm_here,
        )
        if not self.label_ids_are_set:
            self._set_label_ids()
        if initialize_lm_here:
            try:
                automodel = AutoModel.from_pretrained(cfg.language_model.pretrained_model_name)
            except Exception as e:
                raise ValueError(f"{cfg.language_model.pretrained_model_name} is not supported by HuggingFace. {e}")
        else:
            automodel = None
        if automodel is None:
            self.no_token_types_in_input = False
        else:
            self.no_token_types_in_input = True
            self.bert_model = automodel.get_encoder()
            self.hidden_size = self.bert_model.config.hidden_size

        self.punct_classifier = TokenClassifier(
            hidden_size=self.hidden_size,
            num_classes=len(self.punct_label_ids),
            activation=cfg.punct_head.activation,
            log_softmax=False,
            dropout=cfg.punct_head.fc_dropout,
            num_layers=cfg.punct_head.num_fc_layers,
            use_transformer_init=cfg.punct_head.use_transformer_init,
        )

        self.capit_classifier = TokenClassifier(
            hidden_size=self.hidden_size,
            num_classes=len(self.capit_label_ids),
            activation=cfg.capit_head.activation,
            log_softmax=False,
            dropout=cfg.capit_head.fc_dropout,
            num_layers=cfg.capit_head.num_fc_layers,
            use_transformer_init=cfg.capit_head.use_transformer_init,
        )

        self.loss = CrossEntropyLoss(logits_ndim=3)
        self.agg_loss = AggregatorLoss(num_inputs=2)

    #@typecheck()
    def forward(
        self, input_ids: torch.Tensor, attention_mask: torch.Tensor, token_type_ids: Optional[torch.Tensor] = None
    ) -> Tuple[torch.Tensor, torch.Tensor]:
        """
        Executes a forward pass through the model. For more details see ``forward`` method of HuggingFace BERT-like
        (models which accept ``input_ids``, ``attention_mask``, ``token_type_ids`` arguments) models.

        Args:
            input_ids (:obj:`torch.Tensor`): an integer torch tensor of shape ``[Batch, Time]``. Contains encoded
                source tokens.
            attention_mask (:obj:`torch.Tensor`): a boolean torch tensor of shape ``[Batch, Time]``. Contains an
                attention mask for excluding paddings.
            token_type_ids (:obj:`torch.Tensor`): an integer torch Tensor of shape ``[Batch, Time]``. Contains an index
                of segment to which a token belongs. If ``token_type_ids`` is not ``None``, then it should be a zeros
                tensor.

        Returns:
            :obj:`Tuple[torch.Tensor, torch.Tensor]`: a tuple containing

                - ``punct_logits`` (:obj:`torch.Tensor`): a float torch tensor of shape
                  ``[Batch, Time, NumPunctuationLabels]`` containing punctuation logits
                - ``capit_logits`` (:obj:`torch.Tensor`): a float torch tensor of shape
                  ``[Batch, Time, NumCapitalizationLabels]`` containing capitalization logits
        """
        if self.no_token_types_in_input:
            hidden_states = self.bert_model(
                input_ids=input_ids,
                attention_mask=attention_mask,
                return_dict=True,
                output_attentions=False,
                output_hidden_states=False,
            )['last_hidden_state']
        else:
            hidden_states = self.bert_model(
                input_ids=input_ids, token_type_ids=token_type_ids, attention_mask=attention_mask
            )
        if isinstance(hidden_states, tuple):
            hidden_states = hidden_states[0]
        punct_logits = self.punct_classifier(hidden_states=hidden_states)
        capit_logits = self.capit_classifier(hidden_states=hidden_states)
        return punct_logits.float(), capit_logits.float()

    def _make_step(self, batch: Dict[str, torch.Tensor]) -> Tuple[torch.Tensor, torch.Tensor, torch.Tensor]:
        punct_logits, capit_logits = self(
            input_ids=batch['input_ids'], token_type_ids=batch['segment_ids'], attention_mask=batch['input_mask']
        )

        punct_loss = self.loss(logits=punct_logits, labels=batch['punct_labels'], loss_mask=batch['loss_mask'])
        capit_loss = self.loss(logits=capit_logits, labels=batch['capit_labels'], loss_mask=batch['loss_mask'])
        loss = self.agg_loss(loss_1=punct_loss, loss_2=capit_loss)
        return loss, punct_logits, capit_logits

    def training_step(self, batch: Dict[str, torch.Tensor], batch_idx: int) -> Dict[str, Union[torch.Tensor, float]]:
        """
        Lightning calls this inside the training loop with the data from the training dataloader passed in as
        ``batch``.

        Args:
            batch: a dictionary with following
                items:

                  - ``'input_ids'`` (:obj:`torch.Tensor`): an integer torch tensor of shape ``[Batch, Time]`` containing
                    encoded source text
                  - ``'segment_ids'`` (:obj:`torch.Tensor`): a zeros integer torch tensor of shape ``[Batch, Time]``
                  - ``'input_mask'`` (:obj:`torch.Tensor`): a boolean torch tensor of shape ``[Batch, Time]``. Serves as
                    attention mask. should be ``False`` on padding tokens and ``True`` on other tokens.
                  - ``'loss_mask'`` (:obj:`torch.Tensor`): a boolean torch tensor of shape ``[Batch, Time]``. Which token
                    to compute loss on. See more details in description of parameters ``ignore_start_end`` and
                    ``ignore_extra_tokens`` of a class
                    :class:`~nemo.collections.nlp.data.token_classification.punctuation_capitalization_dataset.BertPunctuationCapitalizationDataset`
                  - ``'punct_labels'`` (:obj:`torch.Tensor`): a ``long`` torch tensor of shape ``[Batch, Time]``.
                    Contains encoded punctuation labels
                  - ``'capit_labels'`` (:obj:`torch.Tensor`): a ``long`` torch tensor of shape ``[Batch, Time]``.
                    Contains encoded capitalization labels
                  - ``'subtokens_mask'`` (:obj:`torch.Tensor`): not required for training and can be omitted

            batch_idx (:obj:`int`): an index of batch. Mandatory Lightning parameter

        Returns:
            :obj:`Dict[str, Union[torch.Tensor, float]]`: a dictionary with 2 items:

                - ``'loss'`` (:obj:`torch.Tensor`): torch tensor containing mean aggregated punctuation and
                  capitalization loss
                - ``'lr'`` (:obj:`float`): a float containing learning rate
        """
        loss, _, _ = self._make_step(batch)
        lr = self._optimizer.param_groups[0]['lr']
        self.log('lr', lr, prog_bar=True)
        self.log('train_loss', loss)
        return {'loss': loss, 'lr': lr}

    def eval_step(self, batch: Dict[str, torch.Tensor], mode: str, dataloader_idx: int) -> Dict[str, None]:
        """
        A method called by :meth:`validation_step` and :meth:`test_step`. Performs forward pass and updates metrics.

        Args:
            batch (:obj:`Dict[str, torch.Tensor]`): a dictionary with following items:

                - ``'input_ids'`` (:obj:`torch.Tensor`): an integer torch tensor of shape ``[Batch, Time]`` containing
                  encoded source text.
                - ``'subtokens_mask'`` (:obj:`torch.Tensor`): a boolean torch tensor of shape ``[Batch, Time]``. An
                  element of this item is ``True`` if corresponding token from ``'input_ids'`` element is the first
                  token in some word.
                - ``'segment_ids'`` (:obj:`torch.Tensor`): a zeros integer torch tensor of shape ``[Batch, Time]``.
                - ``'input_mask'`` (:obj:`torch.Tensor`): a boolean torch tensor of shape ``[Batch, Time]``. Serves as
                  attention mask. should be ``False`` on padding tokens and ``True`` on other tokens.
                - ``'loss_mask'`` (:obj:`torch.Tensor`): a boolean torch tensor of shape ``[Batch, Time]``. Which token
                  to compute loss on. See more details in description of parameters ``ignore_start_end`` and
                  ``ignore_extra_tokens`` of class
                  :class:`~nemo.collections.nlp.data.token_classification.punctuation_capitalization_dataset.BertPunctuationCapitalizationDataset`.
                - ``'punct_labels'`` (:obj:`torch.Tensor`): a long torch tensor of shape ``[Batch, Time]``. Contains
                  encoded punctuation labels.
                - ``'capit_labels'`` (:obj:`torch.Tensor`): a long torch tensor of shape ``[Batch, Time]``. Contains
                  encoded capitalization labels.
            mode: either ``'validation'`` or ``'test'`` depending on caller method.
            dataloader_idx: NeMo parameter for multi dataset validation.

        Returns:
            :obj:`Dict[str, None]`: a dictionary containing items ``'loss'``, ``'punct_class_report'``,
            ``'capit_class_report'`` which values are ``None``. Values are ``None`` because metrics are computed using
            ``torchmetrics``.
        """
        loss, punct_logits, capit_logits = self._make_step(batch)
        subtokens_mask = batch['subtokens_mask']
        punct_preds = torch.argmax(punct_logits, axis=-1)[subtokens_mask]
        punct_labels = batch['punct_labels'][subtokens_mask]
        capit_preds = torch.argmax(capit_logits, axis=-1)[subtokens_mask]
        capit_labels = batch['capit_labels'][subtokens_mask]
        self.metrics[mode]['loss'][dataloader_idx](
            loss=loss, num_measurements=batch['loss_mask'].sum().to(loss.device)
        )
        self.metrics[mode]['punct_class_report'][dataloader_idx](punct_preds, punct_labels)
        self.metrics[mode]['capit_class_report'][dataloader_idx](capit_preds, capit_labels)
        # torchmetrics are used for metrics computation
        return {'loss': None, 'punct_class_report': None, 'capit_class_report': None}

    def validation_step(
        self, batch: Dict[str, torch.Tensor], batch_idx: int, dataloader_idx: int = 0
    ) -> Dict[str, None]:
        """
        Lightning calls this inside the validation loop with the data from the validation dataloader passed in as
        ``batch``. See more details in :meth:`eval_step`.

        Args:
            batch (:obj:`dict`): see :meth:`eval_step` for the ``batch`` parameter explanation
            batch_idx (:obj:`int`): an index of a batch in a dataset. A mandatory Lightning parameter
            dataloader_idx (:obj:`int`): a NeMo parameter for performing testing on multiple datasets

        Returns:
            :obj:`Dict[str, None]`: a dictionary containing items ``'loss'``, ``'punct_class_report'``,
            ``'capit_class_report'`` which values are ``None``. Values are ``None`` because metrics are computed using
            ``torchmetrics``.
        """
        return self.eval_step(batch, 'val', dataloader_idx)

    def test_step(self, batch: Dict[str, torch.Tensor], batch_idx: int, dataloader_idx: int = 0) -> Dict[str, None]:
        """
        Lightning calls this inside the test loop with the data from the test dataloader passed in as ``batch``.
        See more details in :meth:`eval_step`.

        Args:
            batch (:obj:`dict`): see :meth:`eval_step` for the ``batch`` parameter explanation
            batch_idx (:obj:`int`): an index of a batch in a dataset. A mandatory Lightning parameter
            dataloader_idx (:obj:`int`): a NeMo parameter for performing testing on multiple datasets

        Returns:
            :obj:`Dict[str, None]`: a dictionary containing items ``'loss'``, ``'punct_class_report'``,
            ``'capit_class_report'`` which values are ``None``. Values are ``None`` because metrics are computed using
            ``torchmetrics``.
        """
        return self.eval_step(batch, 'test', dataloader_idx)

    def training_epoch_end(self, outputs: EPOCH_OUTPUT) -> None:
        """
        Called at the end of training epoch. This method properly shuffles
        :class:`~nemo.collections.nlp.data.token_classification.punctuation_capitalization_dataset.BertPunctuationCapitalizationDataset`.
        Regular data loader shuffling only permutes batches.

        Args:
            outputs (:obj:`pytorch_lightning.utilities.types.EPOCH_OUTPUT`): an output of all training steps. It is a
                mandatory PyTorch Lightning parameter and it is not used in this method
        """
        shuffle = self._cfg.train_ds.get('shuffle')
        if shuffle is None:  # Encountered legacy config
            shuffle = not self.cfg.train_ds.get('use_tarred_dataset', False)
        if shuffle:
            if isinstance(self.train_dataloader().dataset, BertPunctuationCapitalizationDataset):
                self.train_dataloader().dataset.repack_batches_with_shuffle()

    def _multi_eval_epoch_end(self, mode: str, dataloader_idx: int) -> Dict[str, Dict[str, torch.Tensor]]:
        loss = self.metrics[mode]['loss'][dataloader_idx].compute()
        self.metrics[mode]['loss'][dataloader_idx].reset()

        punct_res = self.metrics[mode]['punct_class_report'][dataloader_idx].compute()
        punct_precision, punct_recall, punct_f1, punct_report = punct_res
        self.metrics[mode]['punct_class_report'][dataloader_idx].reset()

        capit_res = self.metrics[mode]['capit_class_report'][dataloader_idx].compute()
        capit_precision, capit_recall, capit_f1, capit_report = capit_res
        self.metrics[mode]['capit_class_report'][dataloader_idx].reset()
        log_dict = {
            'log': {
                f'{mode}_loss': loss,
                f'{mode}_punct_precision': punct_precision,
                f'{mode}_punct_f1': punct_f1,
                f'{mode}_punct_recall': punct_recall,
                f'{mode}_capit_precision': capit_precision,
                f'{mode}_capit_f1': capit_f1,
                f'{mode}_capit_recall': capit_recall,
            }
        }
        logging.info(f'Punctuation report: {punct_report}')
        logging.info(f'Capitalization report: {capit_report}')
        return log_dict

    def multi_validation_epoch_end(self, outputs: Any, dataloader_idx: int = 0) -> Dict[str, Dict[str, torch.Tensor]]:
        """
        Called at the end of validation to compute and log metrics.
        """
        return self._multi_eval_epoch_end('val', dataloader_idx)

    def multi_test_epoch_end(self, outputs: Any, dataloader_idx: int = 0) -> Dict[str, Dict[str, torch.Tensor]]:
        """
        Called at the end of model testing to compute and log metrics.
        """
        return self._multi_eval_epoch_end('test', dataloader_idx)

    def update_config_after_restoring_from_checkpoint(self, **kwargs) -> None:
        """
        Set new values for some sections of config. Useful after restoring from checkpoint for fine tuning
        and testing if config parameters of a restored checkpoint are not suitable.

        For ``class_labels``, ``common_dataset_parameters``, ``train_ds``, ``validation_ds``, ``test_ds``, there is
        no need to provide values for all items in an updated config section. If an item is omitted in this method
        parameter, then corresponding item in model config does not change.

        If the entire updated section is missing in the model config, then omitted items from this method parameters
        are set according to default values listed
        :ref:`here <run-config-label>`.

        .. warning::
            Parameter ``optim`` is processed in a special way. ``optim`` contents are used not for updating of
            model config, but for replacement of entire config section.

        If one of parameters ``train_ds``, ``validation_ds``, ``test_ds``, is provided but its value is
        ``None``, then corresponding section is replaced with ``None``.

        .. warning::
            You may change values of parameters related to label ids:

                - ``common_dataset_parameters.punct_label_ids``,
                - ``common_dataset_parameters.capit_label_ids``,
                - ``common_dataset_parameters.label_vocab_dir``,
                - ``class_labels.punct_labels_file``,
                - ``class_labels.capit_labels_file``,

            yet label ids in these parameters must be equal to label ids loaded from checkpoint. Otherwise,
            an error will be raised.

        Keyword Args:
            class_labels (:obj:`Union[DictConfig, Dict[str, str]]`): names of label id files used as label
                id dictionaries. See more in :ref:`class labels config<class-labels-config-label>`.
            common_dataset_parameters (:obj:`Union[DictConfig, Dict[str, Any]]`, `optional`): see more in
                :ref:`common dataset parameters config<common-dataset-parameters-config-label>`.
            train_ds (:obj:`Union[DictConfig, Dict[str, Any]]`, `optional`): configuration of training dataset. See
                possible options in :ref:`data config<data-config-label>`.
            validation_ds (:obj:`Union[DictConfig, Dict[str, Any]]`, `optional`): configuration of validation
                dataset. See possible options in :ref:`data config<data-config-label>`.
            test_ds (:obj:`Union[DictConfig, Dict[str, Any]]`, `optional`): configuration of test dataset. See
                possible options in :ref:`data config<data-config-label>`.
            optim (:obj:`Union[DictConfig, Dict[str, Any]]`, `optional`): optimization configuration. See possible
                options in :ref:`optimization<optimization-label>` and in `primer
                <https://github.com/NVIDIA/NeMo/blob/main/tutorials/00_NeMo_Primer.ipynb>`_ tutorial.
        """
        allowed_keys = {'class_labels', 'common_dataset_parameters', 'train_ds', 'validation_ds', 'test_ds', 'optim'}
        unexpected_keys = set(kwargs) - allowed_keys
        if unexpected_keys:
            raise ValueError(
                f"Found unexpected keyword arguments: {unexpected_keys}. You can use only {allowed_keys}."
            )
        if 'class_labels' in kwargs:
            if kwargs['class_labels'] is None:
                raise ValueError(
                    f"'class_labels' parameters is `None`, whereas you cannot remove section 'class_labels' from model "
                    f"config."
                )
            self._cfg.class_labels = OmegaConf.merge(self._cfg.class_labels, OmegaConf.create(kwargs['class_labels']))
        if 'common_dataset_parameters' in kwargs:
            if kwargs['common_dataset_parameters'] is None:
                raise ValueError(
                    f"'common_dataset_parameters' item is `None`, whereas you cannot remove section"
                    f"'common_dataset_parameters' from model config."
                )
            self._cfg.common_dataset_parameters = OmegaConf.merge(
                self._cfg.common_dataset_parameters, OmegaConf.create(kwargs['common_dataset_parameters'])
            )
            self._check_label_config_parameters()
        if 'train_ds' in kwargs:
            if kwargs['train_ds'] is None:
                self._cfg.train_ds = None
            else:
                if 'train_ds' in self._cfg and self._cfg.train_ds is not None:
                    base = self._cfg.train_ds
                else:
                    base = OmegaConf.structured(PunctuationCapitalizationTrainDataConfig)
                self._cfg.train_ds = OmegaConf.merge(base, OmegaConf.create(kwargs['train_ds']))
        if 'validation_ds' in kwargs:
            if kwargs['validation_ds'] is None:
                self._cfg.validation_ds = None
            else:
                if 'validation_ds' in self._cfg and self._cfg.validation_ds is not None:
                    base = self._cfg.validation_ds
                else:
                    base = OmegaConf.structured(PunctuationCapitalizationEvalDataConfig)
                self._cfg.validation_ds = OmegaConf.merge(base, OmegaConf.create(kwargs['validation_ds']))
        if 'test_ds' in kwargs:
            if kwargs['test_ds'] is None:
                self._cfg.test_ds = None
            else:
                if 'test_ds' in self._cfg and self._cfg.test_ds is not None:
                    base = self._cfg.test_ds
                else:
                    base = OmegaConf.structured(PunctuationCapitalizationEvalDataConfig)
                self._cfg.test_ds = OmegaConf.merge(base, OmegaConf.create(kwargs['test_ds']))
        if 'optim' in kwargs:
            self._cfg.optim = kwargs['optim']

    def setup_training_data(self, train_data_config: Optional[Union[Dict[str, Any], DictConfig]] = None) -> None:
        """
        Sets up training data: creates dataset and sets data loader. If parameter ``train_data_config`` is not
        provided, then :ref:`config<model-config-label>` section ``train_ds`` will be used.

        Args:
            train_data_config (:obj:`Union[Dict[str, Any], DictConfig]`, `optional`): a dictionary that should contain
                only fields present in :ref:`data config<data-config-label>`.
                If some of the fields are missing, then they will be set according to
                :ref:`data config<data-config-label>` defaults. If ``train_data_config`` parameter is not set, then
                ``train_ds`` item of model config is used. Here model config is a configuration used for model
                instantiation.
        """
        if train_data_config is not None:
            train_data_config = OmegaConf.create(train_data_config)
            train_data_config = OmegaConf.merge(
                OmegaConf.structured(PunctuationCapitalizationTrainDataConfig), train_data_config
            )
        if train_data_config is None:
            train_data_config = self._cfg.train_ds

        self._train_dl = self._setup_dataloader_from_config(cfg=train_data_config, train=True)
        self.punct_label_ids = self._train_dl.dataset.punct_label_ids.copy()
        self.capit_label_ids = self._train_dl.dataset.capit_label_ids.copy()
        self.label_ids_are_set = True
        if not torch.distributed.is_initialized() or torch.distributed.get_rank() == 0:
            label_vocab_dir = self._cfg.common_dataset_parameters.label_vocab_dir
            if label_vocab_dir is None:
                punct_label_ids_file, capit_label_ids_file = self._train_dl.dataset.save_labels_and_get_file_paths(
                    self._cfg.class_labels.punct_labels_file, self._cfg.class_labels.capit_labels_file
                )
            else:
                punct_label_ids_file = Path(label_vocab_dir).expanduser() / self._cfg.class_labels.punct_labels_file
                capit_label_ids_file = Path(label_vocab_dir).expanduser() / self._cfg.class_labels.capit_labels_file
            self.register_artifact('class_labels.punct_labels_file', str(punct_label_ids_file))
            self.register_artifact('class_labels.capit_labels_file', str(capit_label_ids_file))

    def _get_eval_metrics_kwargs(
        self,
    ) -> Tuple[
        Dict[str, bool],
        Dict[str, Union[bool, str, int, Dict[str, int]]],
        Dict[str, Union[bool, str, int, Dict[str, int]]],
    ]:
        loss_kw = {'dist_sync_on_step': False, 'take_avg_loss': True}
        punct_kw = {
            'num_classes': len(self.punct_label_ids),
            'label_ids': self.punct_label_ids,
            'mode': 'macro',
            'dist_sync_on_step': False,
        }
        capit_kw = {
            'num_classes': len(self.capit_label_ids),
            'label_ids': self.capit_label_ids,
            'mode': 'macro',
            'dist_sync_on_step': False,
        }
        return loss_kw, punct_kw, capit_kw

    def _setup_metrics_dictionary(self) -> None:
        eval_metrics = torch.nn.ModuleDict(
            {
                "loss": torch.nn.ModuleList([]),
                "punct_class_report": torch.nn.ModuleList([]),
                "capit_class_report": torch.nn.ModuleList([]),
            }
        )
        self.metrics = torch.nn.ModuleDict({"val": eval_metrics, "test": copy.deepcopy(eval_metrics)})

    def setup_validation_data(self, val_data_config: Optional[Union[Dict[str, Any], DictConfig]] = None) -> None:
        """
        Sets up validation data: creates dataset and sets data loader. If parameter ``val_data_config`` is not
        provided, then ``validation_ds`` :ref:`config <model-config-label>` section will be used. Here model config is
        a configuration used for model instantiation.

        Args:
            val_data_config (:obj:`Union[Dict[str, Any], DictConfig]`, `optional`): a dictionary that should contain
                only fields present in data config :ref:`description<data-config-label>`.
                If some of the fields are missing, then they will be set according to data config
                :ref:`description<data-config-label>` defaults. If ``val_data_config`` parameter is not set, then
                ``validation_ds`` item of model config is used. Here model config is a configuration used for model
                instantiation.
        """
        if val_data_config is not None:
            val_data_config = OmegaConf.create(val_data_config)
            val_data_config = OmegaConf.merge(
                OmegaConf.structured(PunctuationCapitalizationEvalDataConfig), val_data_config
            )
        if self.metrics is None:
            self._setup_metrics_dictionary()
        if val_data_config is None:
            val_data_config = self._cfg.validation_ds

        self._validation_dl = self._setup_dataloader_from_config(cfg=val_data_config, train=False)
        loss_kw, punct_kw, capit_kw = self._get_eval_metrics_kwargs()
        self.metrics['val']['loss'].append(GlobalAverageLossMetric(**loss_kw))
        self.metrics['val']['punct_class_report'].append(ClassificationReport(**punct_kw))
        self.metrics['val']['capit_class_report'].append(ClassificationReport(**capit_kw))

    def setup_test_data(self, test_data_config: Optional[Union[Dict[str, Any], DictConfig]] = None) -> None:
        """
        Sets up test data: creates dataset and sets data loader. If parameter ``test_data_config`` is not
        provided, then ``test_ds`` config section will be used. See more about in data config
        :ref:`description <data-config-label>` and model config :ref:`description<model-config-label>`.

        Args:
            test_data_config (:obj:`Union[Dict[str, Any], DictConfig]`, `optional`): a dictionary that should contain
                only fields present in data config :ref:`description<data-config-label>`.
                If some of the fields are missing, then they will be set according to data config
                :ref:`description <data-config-label>` defaults. If ``test_data_config`` parameter is not set, then
                ``test_ds`` item of :ref:`model config <model-config-label>` is used. Here model config is a
                configuration used for model instantiation.
        """
        if test_data_config is not None:
            test_data_config = OmegaConf.create(test_data_config)
            test_data_config = OmegaConf.merge(
                OmegaConf.structured(PunctuationCapitalizationEvalDataConfig), test_data_config
            )
        if self.metrics is None:
            self._setup_metrics_dictionary()
        if test_data_config is None:
            test_data_config = self._cfg.test_ds
        self._test_dl = self._setup_dataloader_from_config(cfg=test_data_config, train=False)
        loss_kw, punct_kw, capit_kw = self._get_eval_metrics_kwargs()
        self.metrics['test']['loss'].append(GlobalAverageLossMetric(**loss_kw))
        self.metrics['test']['punct_class_report'].append(ClassificationReport(**punct_kw))
        self.metrics['test']['capit_class_report'].append(ClassificationReport(**capit_kw))

    def _check_label_config_parameters(self) -> None:
        """
        Checks that config items ``common_dataset_parameters.punct_label_ids`` and
        ``common_dataset_parameters.punct_label_vocab_file``,
        ``common_dataset_parameters.capit_label_ids`` and ``common_dataset_parameters.capit_label_vocab_file`` contain
        identical label ids. Of course, if any of these parameters is ``None``, then check is not performed.

        In addition, this method checks that ``common_dataset_parameters.pad_label`` has id ``0`` in punctuation and
        capitalization label ids.
        """
        pli = self._cfg.common_dataset_parameters.punct_label_ids
        cli = self._cfg.common_dataset_parameters.capit_label_ids
        pad_label = self._cfg.common_dataset_parameters.pad_label
        plvf, clvf = self._extract_label_vocab_files_from_config()
        for label_ids, label_vocab_file, already_set_label_ids, label_ids_name, label_vocab_name in [
            (pli, plvf, self.punct_label_ids, 'punct_label_ids', 'punct_label_vocab_file'),
            (cli, clvf, self.capit_label_ids, 'capit_label_ids', 'capit_label_vocab_file'),
        ]:
            if label_vocab_file is not None:
                file_label_ids = load_label_ids(label_vocab_file)
            if label_ids is not None and label_vocab_file is not None:
                if label_ids != file_label_ids:
                    raise_not_equal_labels_error(
                        first_labels=label_ids,
                        second_labels=file_label_ids,
                        first_labels_desc=f"Labels passed in config parameter "
                        f"`model.common_dataset_parameters.{label_ids_name}`",
                        second_labels_desc=f"Labels loaded from file {plvf} passed in config "
                        f"parameter `model.common_dataset_parameters.{label_vocab_name}",
                    )
            if already_set_label_ids is not None:
                config_label_ids = label_ids if label_vocab_file is None else file_label_ids
                if config_label_ids is not None:
                    if label_vocab_file is None:
                        config_label_ids_source = (
                            f"Labels passed in config parameter `model.common_dataset_parameters.{label_ids_name}`"
                        )
                    else:
                        config_label_ids_source = (
                            f"Labels loaded from file {plvf} passed in config parameter "
                            f"`model.common_dataset_parameters.{label_vocab_name}`"
                        )
                    if already_set_label_ids != config_label_ids:
                        raise_not_equal_labels_error(
                            first_labels=config_label_ids,
                            second_labels=already_set_label_ids,
                            first_labels_desc=config_label_ids_source,
                            second_labels_desc=f"Labels which are already set in an attribute "
                            f"`PunctuationCapitalizationModel.{label_ids_name}`",
                        )
        if plvf is not None:
            pli = load_label_ids(plvf)
        if clvf is not None:
            cli = load_label_ids(clvf)
        for label_ids, parameter_name in [
            (pli, 'punct_label_vocab_file' if pli is None else 'punct_label_ids'),
            (cli, 'capit_label_vocab_file' if cli is None else 'capit_label_ids'),
        ]:
            if label_ids is not None and label_ids[pad_label] != 0:
                raise ValueError(
                    f"Pad label '{pad_label}' has non zero id {label_ids[pad_label]} in "
                    f"`model.common_dataset_parameters.{parameter_name}`."
                )

    def _extract_label_vocab_files_from_config(self) -> Tuple[Optional[Path], Optional[Path]]:
        if self._is_model_being_restored():
            punct_label_vocab_file = self._cfg.class_labels.punct_labels_file
            capit_label_vocab_file = self._cfg.class_labels.capit_labels_file
        else:
            if self._cfg.common_dataset_parameters.label_vocab_dir is None:
                punct_label_vocab_file, capit_label_vocab_file = None, None
            else:
                label_vocab_dir = Path(self._cfg.common_dataset_parameters.label_vocab_dir).expanduser()
                punct_label_vocab_file = label_vocab_dir / self._cfg.class_labels.punct_labels_file
                capit_label_vocab_file = label_vocab_dir / self._cfg.class_labels.capit_labels_file
        return punct_label_vocab_file, capit_label_vocab_file

    def _set_label_ids(self) -> None:
        """
        Set model attributes ``punct_label_ids`` and ``capit_label_ids`` based on label ids passed in config
        item ``common_dataset_parameters``.

        This method also registers artifacts ``class_labels.punct_labels_file`` and ``class_labels.capit_labels_file``.

        This method is called if do not plan to infer label ids from training file with labels. If training file
        with labels is going to be used, then calling :meth:`~setup_training_data` is enough to set
        ``punct_label_ids`` and ``capit_label_ids`` and register label artifacts.
        """
        punct_label_vocab_file, capit_label_vocab_file = self._extract_label_vocab_files_from_config()
        if punct_label_vocab_file is not None:
            punct_labels_file = self.register_artifact('class_labels.punct_labels_file', str(punct_label_vocab_file))
            if punct_labels_file is None:
                logging.warning(
                    f"The artifact `class_labels.punct_labels_file` was not found in checkpoint. Will rely on "
                    f"`punct_label_ids` parameter"
                )
                self.punct_label_ids = OmegaConf.to_container(self._cfg.common_dataset_parameters.punct_label_ids)
            else:
                self.punct_label_ids = load_label_ids(
                    self.register_artifact('class_labels.punct_labels_file', str(punct_label_vocab_file))
                )
        elif self._cfg.common_dataset_parameters.punct_label_ids is not None:
            self.punct_label_ids = OmegaConf.to_container(self._cfg.common_dataset_parameters.punct_label_ids)
        else:
            raise ValueError(
                f"Could not set attribute `punct_label_ids`. Config parameters "
                f"`model.common_dataset_parameters.punct_label_ids`, "
                f"`model.common_dataset_parameters.punct_label_vocab_file` are not set. Another way to set "
                f"`punct_label_ids` is calling method `setup_training_data`. That way punctuation label ids will be "
                f"inferred from training set."
            )
        if capit_label_vocab_file is not None:
            capit_labels_file = self.register_artifact('class_labels.capit_labels_file', str(capit_label_vocab_file))
            if capit_labels_file is None:
                logging.warning(
                    f"The artifact `class_labels.capit_labels_file` was not found in checkpoint. Will rely on "
                    f"`capit_label_ids` parameter"
                )
                self.capit_label_ids = OmegaConf.to_container(self._cfg.common_dataset_parameters.capit_label_ids)
            else:
                self.capit_label_ids = load_label_ids(
                    self.register_artifact('class_labels.capit_labels_file', str(capit_label_vocab_file))
                )
        elif self._cfg.common_dataset_parameters.capit_label_ids is not None:
            self.capit_label_ids = OmegaConf.to_container(self._cfg.common_dataset_parameters.capit_label_ids)
        else:
            raise ValueError(
                f"Could not set attribute `capit_label_ids`. Config parameters "
                f"`model.common_dataset_parameters.capit_label_ids`, "
                f"`model.common_dataset_parameters.capit_label_vocab_file` are not set. Another way to set "
                f"`capit_label_ids` is calling method `setup_training_data`. That way capitalization label ids will "
                f"be inferred from training set."
            )
        self.label_ids_are_set = True

    def _setup_dataloader_from_config(self, cfg: DictConfig, train: bool) -> torch.utils.data.DataLoader:
        """
        Creates dataset and data loader according to config ``cfg``. If ``train=False`` and attributes
        ``punct_label_ids`` and ``capit_label_ids`` are not set, then this method sets the attributes and registers
        label artifacts.

        Args:
            cfg (:obj:`DictConfig`): a config which follows dataclass
                :class:`~nemo.collections.nlp.data.token_classification.punctuation_capitalization_dataset.PunctuationCapitalizationEvalDataConfig`
                Note that list ``ds_item`` is not supported because list ``ds_item`` is unpacked by NeMo core
                instruments
            train (:obj:`bool`): whether train data is set. If ``True``, then label ids are not set in this function
        """
        self._check_label_config_parameters()
        if not self.label_ids_are_set and not train:
            self._set_label_ids()
        if cfg.use_tarred_dataset:
            if cfg.tar_metadata_file is None:
                raise ValueError(
                    f"If parameter `use_tarred_dataset` is `True`, then a field `tar_metadata_file` has to be a path "
                    f"to tarred dataset metadata file, whereas `None` is given."
                )
            tar_metadata_file = Path(cfg.ds_item) / cfg.tar_metadata_file
            dataset = BertPunctuationCapitalizationTarredDataset(
                metadata_file=tar_metadata_file,
                tokenizer=self.tokenizer,
                pad_label=self._cfg.common_dataset_parameters.pad_label,
                ignore_extra_tokens=self._cfg.common_dataset_parameters.ignore_extra_tokens,
                ignore_start_end=self._cfg.common_dataset_parameters.ignore_start_end,
                add_cls_and_sep_tokens=self._cfg.common_dataset_parameters.add_cls_and_sep_tokens,
                world_size=self.world_size,
                global_rank=self.global_rank,
                shuffle_n=cfg.tar_shuffle_n,
                label_info_save_dir=cfg.label_info_save_dir,
            )
            dataset.check_for_label_consistency_with_model_config(
                self.punct_label_ids,
                self.capit_label_ids,
                self._cfg.class_labels,
                self._cfg.common_dataset_parameters,
            )
        else:
            if cfg.text_file is None or cfg.labels_file is None:
                raise ValueError(
                    f"If parameter `use_tarred_dataset` is `False`, then fields `text_file` and `labels_file` in "
                    f"dataset config must not be `None`. Whereas `text_file={cfg.text_file}` and "
                    f"`label_file={cfg.labels_file}`."
                )
            if cfg.tokens_in_batch is None:
                raise ValueError(
                    f"If `use_tarred_dataset` is `False`, then you need to provide `tokens_in_batch` parameter."
                )
            text_file, labels_file = Path(cfg.ds_item) / cfg.text_file, Path(cfg.ds_item) / cfg.labels_file
            if self.label_ids_are_set:
                label_kwargs = {'punct_label_ids': self.punct_label_ids, 'capit_label_ids': self.capit_label_ids}
            else:
                punct_label_vocab_file, capit_label_vocab_file = self._extract_label_vocab_files_from_config()
                label_kwargs = {
                    'punct_label_ids': self._cfg.common_dataset_parameters.punct_label_ids,
                    'capit_label_ids': self._cfg.common_dataset_parameters.capit_label_ids,
                    'punct_label_vocab_file': punct_label_vocab_file,
                    'capit_label_vocab_file': capit_label_vocab_file,
                }
            dataset = BertPunctuationCapitalizationDataset(
                tokenizer=self.tokenizer,
                text_file=text_file,
                labels_file=labels_file,
                pad_label=self._cfg.common_dataset_parameters.pad_label,
                **label_kwargs,
                max_seq_length=cfg.max_seq_length,
                ignore_extra_tokens=self._cfg.common_dataset_parameters.ignore_extra_tokens,
                ignore_start_end=self._cfg.common_dataset_parameters.ignore_start_end,
                add_cls_and_sep_tokens=self._cfg.common_dataset_parameters.add_cls_and_sep_tokens,
                use_cache=cfg.use_cache,
                num_samples=cfg.num_samples,
                tokens_in_batch=cfg.tokens_in_batch,
                n_jobs=cfg.n_jobs,
                number_of_batches_is_multiple_of=1 if train else self.trainer.num_nodes * self.trainer.num_devices,
<<<<<<< HEAD
                batch_shuffling_random_seed=self.trainer.global_step,
=======
                batch_shuffling_random_seed=self.trainer.global_step if train else 42,
>>>>>>> d4adcd87
                verbose=cfg.verbose,
                get_label_frequencies=cfg.get_label_frequences,
                cache_dir=cfg.cache_dir,
                label_info_save_dir=cfg.label_info_save_dir,
            )
        if cfg.shuffle and cfg.use_tarred_dataset:
            logging.warning(f"Shuffling in dataloader is not supported for tarred dataset.")
            shuffle = False
        else:
            shuffle = cfg.shuffle
        return torch.utils.data.DataLoader(
            dataset=dataset,
            collate_fn=dataset.collate_fn,
            batch_size=1,
            shuffle=shuffle,
            num_workers=cfg.num_workers,
            pin_memory=cfg.pin_memory,
            drop_last=cfg.drop_last,
            persistent_workers=cfg.persistent_workers,
        )

    def _setup_infer_dataloader(
        self,
        queries: List[str],
        batch_size: int,
        max_seq_length: int,
        step: int,
        margin: int,
        dataloader_kwargs: Optional[Dict[str, Any]],
        add_cls_and_sep_tokens: bool,
        pickled_features: Optional[Union[os.PathLike, str]],
    ) -> torch.utils.data.DataLoader:
        """
        Setup function for a infer data loader.

        Args:
            queries (:obj:`List[str]`): lower cased text without punctuation
            batch_size (:obj:`int`): batch size to use during inference
            max_seq_length (:obj:`int`): length of segments into which queries are split. ``max_seq_length`` includes
                ``[CLS]`` and ``[SEP]`` so every segment contains at most ``max_seq_length-2`` tokens from input a
                query.
            step (:obj:`int`): number of tokens by which a segment is offset to a previous segment. Parameter ``step``
                cannot be greater than ``max_seq_length-2``.
            margin (:obj:`int`): number of tokens near the edge of a segment which label probabilities are not used in
                final prediction computation.
        Returns:
            :obj:`torch.utils.data.DataLoader`: inference data loader
        """
        if dataloader_kwargs is None:
            dataloader_kwargs = {}
        dataset = BertPunctuationCapitalizationInferDataset(
            tokenizer=self.tokenizer,
            queries=queries,
            max_seq_length=max_seq_length,
            step=step,
            margin=margin,
            add_cls_and_sep_tokens=add_cls_and_sep_tokens,
            pickled_features=pickled_features,
        )
        return torch.utils.data.DataLoader(
            dataset=dataset,
            collate_fn=dataset.collate_fn,
            batch_size=batch_size,
            shuffle=False,
            drop_last=False,
            **dataloader_kwargs,
        )

    @staticmethod
    def _remove_margins(
        tensor: torch.Tensor, margin_size: int, keep_left: bool, keep_right: bool, add_cls_and_sep_tokens: bool = True
    ) -> torch.Tensor:
        tensor = tensor.detach().clone()
        if not keep_left:
            tensor = tensor[margin_size + (1 if add_cls_and_sep_tokens else 0) :]  # remove left margin and CLS token
        if not keep_right:
            tensor = tensor[: tensor.shape[0] - margin_size - (1 if add_cls_and_sep_tokens else 0)]  # remove right margin and SEP token
        return tensor

    def _transform_logit_to_prob_and_remove_margins_and_extract_word_probs(
        self,
        punct_logits: torch.Tensor,
        capit_logits: torch.Tensor,
        subtokens_mask: torch.Tensor,
        start_word_ids: Tuple[int],
        margin: int,
        is_first: Tuple[bool],
        is_last: Tuple[bool],
        add_cls_and_sep_tokens: bool = True,
    ) -> Tuple[List[np.ndarray], List[np.ndarray], List[int]]:
        """
        Applies softmax to get punctuation and capitalization probabilities, applies ``subtokens_mask`` to extract
        probabilities for words from probabilities for tokens, removes ``margin`` probabilities near edges of a segment.
        Left margin of the first segment in a query and right margin of the last segment in a query are not removed.
        Calculates new ``start_word_ids`` taking into the account the margins. If the left margin of a segment is
        removed corresponding start word index is increased by number of words (number of nonzero values in
        corresponding ``subtokens_mask``) in the margin.

        Args:
            punct_logits: a float tensor of shape ``[batch_size, segment_length, number_of_punctuation_labels]``
            capit_logits: a float tensor of shape ``[batch_size, segment_length, number_of_capitalization_labels]``
            subtokens_mask: a float tensor of shape ``[batch_size, segment_length]``
            start_word_ids: indices of segment first words in a query
            margin: number of tokens near edges of a segment which probabilities are discarded
            is_first: is segment the first segment in a query
            is_last: is segment the last segment in a query
        Returns:
            b_punct_probs: list containing ``batch_size`` numpy arrays. The numpy arrays have shapes
                ``[number_of_word_in_this_segment, number_of_punctuation_labels]``. Word punctuation probabilities for
                segments in the batch.
            b_capit_probs: list containing ``batch_size`` numpy arrays. The numpy arrays have shapes
                ``[number_of_word_in_this_segment, number_of_capitalization_labels]``. Word capitalization
                probabilities for segments in the batch.
            new_start_word_ids: indices of segment first words in a query after margin removal
        """
        new_start_word_ids = list(start_word_ids)
        subtokens_mask = subtokens_mask > 0.5
        b_punct_probs, b_capit_probs = [], []
        for i, (first, last, pl, cl, stm) in enumerate(
            zip(is_first, is_last, punct_logits, capit_logits, subtokens_mask)
        ):
            if not first:
                new_start_word_ids[i] += torch.count_nonzero(
                    stm[: margin + (1 if add_cls_and_sep_tokens else 0)]
                ).numpy()  # + 1 is for [CLS] token
            stm = self._remove_margins(stm, margin, keep_left=first, keep_right=last)
            for b_probs, logits in [(b_punct_probs, pl), (b_capit_probs, cl)]:
                p = torch.nn.functional.softmax(
                    self._remove_margins(logits, margin, keep_left=first, keep_right=last)[stm], dim=-1,
                )
                b_probs.append(p.detach().cpu().numpy())
        return b_punct_probs, b_capit_probs, new_start_word_ids

    @staticmethod
    def _move_acc_probs_to_token_preds(
        pred: List[int], acc_prob: np.ndarray, number_of_probs_to_move: int
    ) -> Tuple[List[int], np.ndarray]:
        """
        ``number_of_probs_to_move`` rows in the beginning are removed from ``acc_prob``. From every remove row the label
        with the largest probability is selected and appended to ``pred``.
        Args:
            pred: list with ready label indices for a query
            acc_prob: numpy array of shape ``[number_of_words_for_which_probabilities_are_accumulated, number_of_labels]``
            number_of_probs_to_move: int
        Returns:
            pred: list with ready label indices for a query
            acc_prob: numpy array of shape
                ``[number_of_words_for_which_probabilities_are_accumulated - number_of_probs_to_move, number_of_labels]``
        """
        if number_of_probs_to_move > acc_prob.shape[0]:
            raise ValueError(
                f"Not enough accumulated probabilities. Number_of_probs_to_move={number_of_probs_to_move} "
                f"acc_prob.shape={acc_prob.shape}"
            )
        if number_of_probs_to_move > 0:
            pred = pred + list(np.argmax(acc_prob[:number_of_probs_to_move], axis=-1))
        acc_prob = acc_prob[number_of_probs_to_move:]
        return pred, acc_prob

    @staticmethod
    def _update_accumulated_probabilities(acc_prob: np.ndarray, update: np.ndarray) -> np.ndarray:
        """
        Args:
            acc_prob: numpy array of shape ``[A, L]``
            update: numpy array of shape ``[A + N, L]``
        Returns:
            numpy array of shape ``[A + N, L]``
        """
        acc_prob = np.concatenate([acc_prob * update[: acc_prob.shape[0]], update[acc_prob.shape[0] :]], axis=0)
        return acc_prob

    def _apply_punct_capit_predictions(self, query: str, punct_preds: List[int], capit_preds: List[int]) -> str:
        """
        Restores punctuation and capitalization in ``query``.
        Args:
            query: a string without punctuation and capitalization
            punct_preds: ids of predicted punctuation labels
            capit_preds: ids of predicted capitalization labels
        Returns:
            a query with restored punctuation and capitalization
        """
        query = query.strip().split()
        assert len(query) == len(
            punct_preds
        ), f"len(query)={len(query)} len(punct_preds)={len(punct_preds)}, query[:30]={query[:30]}"
        assert len(query) == len(
            capit_preds
        ), f"len(query)={len(query)} len(capit_preds)={len(capit_preds)}, query[:30]={query[:30]}"
        punct_ids_to_labels = {v: k for k, v in self.punct_label_ids.items()}
        capit_ids_to_labels = {v: k for k, v in self.capit_label_ids.items()}
        query_with_punct_and_capit = ''
        for j, word in enumerate(query):
            punct_label = punct_ids_to_labels[punct_preds[j]]
            capit_label = capit_ids_to_labels[capit_preds[j]]

            if capit_label != self._cfg.common_dataset_parameters.pad_label:
                word = word.capitalize()
            query_with_punct_and_capit += word
            if punct_label != self._cfg.common_dataset_parameters.pad_label:
                query_with_punct_and_capit += punct_label
            query_with_punct_and_capit += ' '
        return query_with_punct_and_capit[:-1]

    def _get_labels(self, punct_preds: List[int], capit_preds: List[int]) -> str:
        """
        Returns punctuation and capitalization labels in NeMo format for encoded punctuation ``punct_preds``
        and ``capit_preds`` labels (see https://docs.nvidia.com/deeplearning/nemo/
        user-guide/docs/en/main/nlp/punctuation_and_capitalization.html#nemo-data-format).
        Args:
            punct_preds: ids of predicted punctuation labels
            capit_preds: ids of predicted capitalization labels
        Returns:
            labels in NeMo format
        """
        assert len(capit_preds) == len(
            punct_preds
        ), f"len(capit_preds)={len(capit_preds)} len(punct_preds)={len(punct_preds)}"
        punct_ids_to_labels = {v: k for k, v in self.punct_label_ids.items()}
        capit_ids_to_labels = {v: k for k, v in self.capit_label_ids.items()}
        result = ''
        for capit_label, punct_label in zip(capit_preds, punct_preds):
            punct_label = punct_ids_to_labels[punct_label]
            capit_label = capit_ids_to_labels[capit_label]
            result += punct_label + capit_label + ' '
        return result[:-1]

    def add_punctuation_capitalization(
        self,
        queries: List[str],
        batch_size: int = None,
        max_seq_length: int = 64,
        step: int = 8,
        margin: int = 16,
        return_labels: bool = False,
        dataloader_kwargs: Dict[str, Any] = None,
        add_cls_and_sep_tokens: bool = True,
        pickled_features: Optional[Union[os.PathLike, str]] = None,
    ) -> List[str]:
        """
        Adds punctuation and capitalization to the queries. Use this method for inference.

        Parameters ``max_seq_length``, ``step``, ``margin`` are for controlling the way queries are split into segments
        which are processed by the model. Parameter ``max_seq_length`` is a length of a segment after tokenization
        including special tokens [CLS] in the beginning and [SEP] in the end of a segment. Parameter ``step`` is a
        shift between consequent segments. Parameter ``margin`` is used to exclude negative effect of subtokens near
        borders of segments which have only one side context.

        If segments overlap, probabilities of overlapping predictions are multiplied and then the label with
        corresponding to the maximum probability is selected.

        Args:
            queries (:obj:`List[str]`): lower cased text without punctuation.
            batch_size (:obj:`List[str]`, `optional`): batch size to use during inference. If ``batch_size`` parameter
                is not provided, then it will be equal to length of ``queries`` list.
            max_seq_length (:obj:`int`, `optional`, defaults to :obj:`64`): maximum sequence length of a segment after
                tokenization including :code:`[CLS]` and :code:`[SEP]` tokens.
            step (:obj:`int`, `optional`, defaults to :obj:`8`): relative shift of consequent segments into which long
                queries are split. Long queries are split into segments which can overlap. Parameter ``step`` controls
                such overlapping. Imagine that queries are tokenized into characters, ``max_seq_length=5``, and
                ``step=2``. In such case, query ``"hello"`` is tokenized into segments
                ``[['[CLS]', 'h', 'e', 'l', '[SEP]'], ['[CLS]', 'l', 'l', 'o', '[SEP]']]``.
            margin (:obj:`int`, `optional`, defaults to :obj:`16`): number of subtokens in the beginning and the end of
                segments which are not used for prediction computation. The first segment does not have left margin and
                the last segment does not have right margin. For example, if an input sequence is tokenized into
                characters, ``max_seq_length=5``, ``step=1``, and ``margin=1``, then query ``"hello"`` will be
                tokenized into segments ``[['[CLS]', 'h', 'e', 'l', '[SEP]'], ['[CLS]', 'e', 'l', 'l', '[SEP]'],
                ['[CLS]', 'l', 'l', 'o', '[SEP]']]``. These segments are passed to the model. Before final predictions
                computation, margins are removed. In the next list, subtokens which logits are not used for final
                predictions computation are marked with asterisk: ``[['[CLS]'*, 'h', 'e', 'l'*, '[SEP]'*],
                ['[CLS]'*, 'e'*, 'l', 'l'*, '[SEP]'*], ['[CLS]'*, 'l'*, 'l', 'o', '[SEP]'*]]``.
            return_labels (:obj:`bool`, `optional`, defaults to :obj:`False`): whether to return labels in NeMo format
                (see :ref:`nlp/punctuation_and_capitalization/NeMo Data Format`) instead of queries with restored
                punctuation and capitalization.
            dataloader_kwargs (:obj:`Dict[str, Any]`, `optional`): an optional dictionary with parameters of PyTorch
                data loader. May include keys: ``'num_workers'``, ``'pin_memory'``, ``'worker_init_fn'``,
                ``'prefetch_factor'``, ``'persistent_workers'``.
        Returns:
            :obj:`List[str]`: a list of queries with restored capitalization and punctuation if
            ``return_labels=False``, else a list of punctuation and capitalization labels strings for all queries
        """
        if len(queries) == 0:
            return []
        if batch_size is None:
            batch_size = len(queries)
            logging.info(f'Using batch size {batch_size} for inference')
        result: List[str] = []
        mode = self.training
        try:
            self.eval()
            infer_datalayer = self._setup_infer_dataloader(
                queries,
                batch_size,
                max_seq_length,
                step,
                margin,
                dataloader_kwargs,
                add_cls_and_sep_tokens,
                pickled_features,
            )
            # Predicted labels for queries. List of labels for every query
            all_punct_preds: List[List[int]] = [[] for _ in queries]
            all_capit_preds: List[List[int]] = [[] for _ in queries]
            # Accumulated probabilities (or product of probabilities acquired from different segments) of punctuation
            # and capitalization. Probabilities for words in a query are extracted using `subtokens_mask`. Probabilities
            # for newly processed words are appended to the accumulated probabilities. If probabilities for a word are
            # already present in `acc_probs`, old probabilities are replaced with a product of old probabilities
            # and probabilities acquired from new segment. Segments are processed in an order they appear in an
            # input query. When all segments with a word are processed, a label with the highest probability
            # (or product of probabilities) is chosen and appended to an appropriate list in `all_preds`. After adding
            # prediction to `all_preds`, probabilities for a word are removed from `acc_probs`.
            acc_punct_probs: List[Optional[np.ndarray]] = [None for _ in queries]
            acc_capit_probs: List[Optional[np.ndarray]] = [None for _ in queries]
            d = self.device
            for batch_i, batch in tqdm(
                enumerate(infer_datalayer),
                total=ceil(len(infer_datalayer.dataset) / batch_size),
                unit="batch",
                desc="Predicting labels"
            ):
                inp_ids, inp_type_ids, inp_mask, subtokens_mask, start_word_ids, query_ids, is_first, is_last = batch
                punct_logits, capit_logits = self.forward(
                    input_ids=inp_ids.to(d), token_type_ids=inp_type_ids.to(d), attention_mask=inp_mask.to(d),
                )
                _res = self._transform_logit_to_prob_and_remove_margins_and_extract_word_probs(
                    punct_logits, capit_logits, subtokens_mask, start_word_ids, margin, is_first, is_last
                )
                punct_probs, capit_probs, start_word_ids = _res
                for i, (q_i, start_word_id, bpp_i, bcp_i) in enumerate(
                    zip(query_ids, start_word_ids, punct_probs, capit_probs)
                ):
                    for all_preds, acc_probs, b_probs_i in [
                        (all_punct_preds, acc_punct_probs, bpp_i),
                        (all_capit_preds, acc_capit_probs, bcp_i),
                    ]:
                        if acc_probs[q_i] is None:
                            acc_probs[q_i] = b_probs_i
                        else:
                            all_preds[q_i], acc_probs[q_i] = self._move_acc_probs_to_token_preds(
                                all_preds[q_i], acc_probs[q_i], start_word_id - len(all_preds[q_i]),
                            )
                            acc_probs[q_i] = self._update_accumulated_probabilities(acc_probs[q_i], b_probs_i)
            for all_preds, acc_probs in [(all_punct_preds, acc_punct_probs), (all_capit_preds, acc_capit_probs)]:
                for q_i, (pred, prob) in enumerate(zip(all_preds, acc_probs)):
                    if prob is not None:
                        all_preds[q_i], acc_probs[q_i] = self._move_acc_probs_to_token_preds(pred, prob, len(prob))
            for i, query in tqdm(enumerate(queries), total=len(queries), desc="Applying labels", unit="query"):
                result.append(
                    self._get_labels(all_punct_preds[i], all_capit_preds[i])
                    if return_labels
                    else self._apply_punct_capit_predictions(query, all_punct_preds[i], all_capit_preds[i])
                )
        finally:
            # set mode back to its original value
            self.train(mode=mode)
        return result

    @classmethod
    def list_available_models(cls) -> List[PretrainedModelInfo]:
        """
        This method returns a list of pre-trained models which can be instantiated directly from NVIDIA's NGC cloud.

        Returns:
            :obj:`List[PretrainedModelInfo]`: a list of available pre-trained models.
        """
        result = [
            PretrainedModelInfo(
                pretrained_model_name="punctuation_en_bert",
                location="https://api.ngc.nvidia.com/v2/models/nvidia/nemo/punctuation_en_bert/versions/1.0.0rc1/"
                "files/punctuation_en_bert.nemo",
                description="The model was trained with NeMo BERT base uncased checkpoint on a subset of data from "
                "the following sources: Tatoeba sentences, books from Project Gutenberg, Fisher transcripts.",
            ),
            PretrainedModelInfo(
                pretrained_model_name="punctuation_en_distilbert",
                location="https://api.ngc.nvidia.com/v2/models/nvidia/nemo/punctuation_en_distilbert/versions/"
                "1.0.0rc1/files/punctuation_en_distilbert.nemo",
                description="The model was trained with DiltilBERT base uncased checkpoint from HuggingFace on a "
                "subset of data from the following sources: Tatoeba sentences, books from Project Gutenberg, "
                "Fisher transcripts.",
            ),
        ]
        return result

    @property
    def output_module(self):
        return self<|MERGE_RESOLUTION|>--- conflicted
+++ resolved
@@ -815,11 +815,7 @@
                 tokens_in_batch=cfg.tokens_in_batch,
                 n_jobs=cfg.n_jobs,
                 number_of_batches_is_multiple_of=1 if train else self.trainer.num_nodes * self.trainer.num_devices,
-<<<<<<< HEAD
-                batch_shuffling_random_seed=self.trainer.global_step,
-=======
                 batch_shuffling_random_seed=self.trainer.global_step if train else 42,
->>>>>>> d4adcd87
                 verbose=cfg.verbose,
                 get_label_frequencies=cfg.get_label_frequences,
                 cache_dir=cfg.cache_dir,
