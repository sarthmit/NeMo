--- conflicted
+++ resolved
@@ -133,21 +133,6 @@
             # register encoder config
             self.register_bert_model()
 
-<<<<<<< HEAD
-            if (
-                cfg.tokenizer is not None
-                and cfg.tokenizer.get("tokenizer_name", "") is not None
-                and "megatron" in cfg.tokenizer.get("tokenizer_name", "")
-            ) or pretrain_model_name in all_pretrained_megatron_bert_models:
-                self.hidden_size = bert_model.cfg.hidden_size
-            else:
-                self.hidden_size = bert_model.config.hidden_size
-
-        if cfg.get('language_model') and not no_lm_init:
-            self.bert_model = bert_model
-
-=======
->>>>>>> f3ad584b
     def register_artifact(
         self, config_path: str, src: str, verify_src_exists: bool = False,
     ):
