# Copyright (c) 2020, NVIDIA CORPORATION.  All rights reserved.
#
# Licensed under the Apache License, Version 2.0 (the "License");
# you may not use this file except in compliance with the License.
# You may obtain a copy of the License at
#
#     http://www.apache.org/licenses/LICENSE-2.0
#
# Unless required by applicable law or agreed to in writing, software
# distributed under the License is distributed on an "AS IS" BASIS,
# WITHOUT WARRANTIES OR CONDITIONS OF ANY KIND, either express or implied.
# See the License for the specific language governing permissions and
# limitations under the License.

__all__ = ['BertPunctuationCapitalizationDataset', 'BertPunctuationCapitalizationInferDataset']

import itertools
import os
import pickle
from typing import Dict, List, Optional

import numpy as np
import torch
from torch.nn.utils.rnn import pad_sequence

from nemo.collections.common.tokenizers.tokenizer_spec import TokenizerSpec
from nemo.collections.nlp.data.data_utils.data_preprocessing import get_label_stats, get_stats
from nemo.core.classes import Dataset
from nemo.core.neural_types import ChannelType, Index, LabelsType, MaskType, NeuralType
from nemo.core.neural_types.elements import BoolType
from nemo.utils import logging


def get_features(
    queries: List[str],
    max_seq_length: int,
    tokenizer: TokenizerSpec,
    punct_label_ids: dict = None,
    capit_label_ids: dict = None,
    pad_label: str = 'O',
    punct_labels_lines=None,
    capit_labels_lines=None,
    ignore_extra_tokens=False,
    ignore_start_end: Optional[bool] = False,
):
    """
    Processes the data and returns features.

    Args:
        queries: text sequences
        max_seq_length: max sequence length minus 2 for [CLS] and [SEP]
        tokenizer: such as AutoTokenizer
        pad_label: pad value use for labels. By default, it's the neutral label.
        punct_label_ids: dict to map punctuation labels to label ids.
            Starts with pad_label->0 and then increases in alphabetical order.
            Required for training and evaluation, not needed for inference.
        capit_label_ids: dict to map labels to label ids. Starts
            with pad_label->0 and then increases in alphabetical order.
            Required for training and evaluation, not needed for inference.
        punct_labels: list of labels for every word in a sequence (str)
        capit_labels: list of labels for every word in a sequence (str)
        ignore_extra_tokens: whether to ignore extra tokens in the loss_mask
        ignore_start_end: whether to ignore bos and eos tokens in the loss_mask

    Returns:
        all_input_ids: input ids for all tokens
        all_segment_ids: token type ids
        all_input_mask: attention mask to use for BERT model
        all_subtokens_mask: masks out all subwords besides the first one
        all_loss_mask: loss mask to mask out tokens during training
        punct_all_labels: all labels for punctuation task (ints)
        capit_all_labels: all labels for capitalization task (ints)
        punct_label_ids: label (str) to id (int) map for punctuation task
        capit_label_ids: label (str) to id (int) map for capitalization task
    """
    all_subtokens = []
    all_loss_mask = []
    all_subtokens_mask = []
    all_segment_ids = []
    all_input_ids = []
    all_input_mask = []
    sent_lengths = []
    punct_all_labels = []
    capit_all_labels = []
    with_label = False

    if punct_labels_lines and capit_labels_lines:
        with_label = True

    for i, query in enumerate(queries):
        words = query.strip().split()

        # add bos token
        subtokens = [tokenizer.cls_token]
        loss_mask = [1 - ignore_start_end]
        subtokens_mask = [0]
        if with_label:
            pad_id = punct_label_ids[pad_label]
            punct_labels = [pad_id]
            punct_query_labels = [punct_label_ids[lab] for lab in punct_labels_lines[i]]

            capit_labels = [pad_id]
            capit_query_labels = [capit_label_ids[lab] for lab in capit_labels_lines[i]]

        for j, word in enumerate(words):
            word_tokens = tokenizer.text_to_tokens(word)
            subtokens.extend(word_tokens)

            loss_mask.append(1)
            loss_mask.extend([int(not ignore_extra_tokens)] * (len(word_tokens) - 1))

            subtokens_mask.append(1)
            subtokens_mask.extend([0] * (len(word_tokens) - 1))

            if with_label:
                punct_labels.extend([punct_query_labels[j]] * len(word_tokens))
                capit_labels.extend([capit_query_labels[j]] * len(word_tokens))

        # add eos token
        subtokens.append(tokenizer.sep_token)
        loss_mask.append(1 - ignore_start_end)
        subtokens_mask.append(0)
        sent_lengths.append(len(subtokens))
        all_subtokens.append(subtokens)
        all_loss_mask.append(loss_mask)
        all_subtokens_mask.append(subtokens_mask)
        all_input_mask.append([1] * len(subtokens))

        if with_label:
            punct_labels.append(pad_id)
            punct_all_labels.append(punct_labels)
            capit_labels.append(pad_id)
            capit_all_labels.append(capit_labels)

    max_seq_length = min(max_seq_length, max(sent_lengths))
    logging.info(f'Max length: {max_seq_length}')
    get_stats(sent_lengths)
    too_long_count = 0

    for i, subtokens in enumerate(all_subtokens):
        if len(subtokens) > max_seq_length:
            subtokens = [tokenizer.cls_token] + subtokens[-max_seq_length + 1 :]
            all_input_mask[i] = [1] + all_input_mask[i][-max_seq_length + 1 :]
            all_loss_mask[i] = [int(not ignore_start_end)] + all_loss_mask[i][-max_seq_length + 1 :]
            all_subtokens_mask[i] = [0] + all_subtokens_mask[i][-max_seq_length + 1 :]

            if with_label:
                punct_all_labels[i] = [pad_id] + punct_all_labels[i][-max_seq_length + 1 :]
                capit_all_labels[i] = [pad_id] + capit_all_labels[i][-max_seq_length + 1 :]
            too_long_count += 1

        all_input_ids.append(tokenizer.tokens_to_ids(subtokens))

        if len(subtokens) < max_seq_length:
            extra = max_seq_length - len(subtokens)
            all_input_ids[i] = all_input_ids[i] + [0] * extra
            all_loss_mask[i] = all_loss_mask[i] + [0] * extra
            all_subtokens_mask[i] = all_subtokens_mask[i] + [0] * extra
            all_input_mask[i] = all_input_mask[i] + [0] * extra

            if with_label:
                punct_all_labels[i] = punct_all_labels[i] + [pad_id] * extra
                capit_all_labels[i] = capit_all_labels[i] + [pad_id] * extra

        all_segment_ids.append([0] * max_seq_length)

    logging.info(f'{too_long_count} are longer than {max_seq_length}')

    for i in range(min(len(all_input_ids), 5)):
        logging.info("*** Example ***")
        logging.info("i: %s" % (i))
        logging.info("subtokens: %s" % " ".join(list(map(str, all_subtokens[i]))))
        logging.info("loss_mask: %s" % " ".join(list(map(str, all_loss_mask[i]))))
        logging.info("input_mask: %s" % " ".join(list(map(str, all_input_mask[i]))))
        logging.info("subtokens_mask: %s" % " ".join(list(map(str, all_subtokens_mask[i]))))
        if with_label:
            logging.info("punct_labels: %s" % " ".join(list(map(str, punct_all_labels[i]))))
            logging.info("capit_labels: %s" % " ".join(list(map(str, capit_all_labels[i]))))

    return (
        all_input_ids,
        all_segment_ids,
        all_input_mask,
        all_subtokens_mask,
        all_loss_mask,
        punct_all_labels,
        capit_all_labels,
        punct_label_ids,
        capit_label_ids,
    )


class BertPunctuationCapitalizationDataset(Dataset):
    """
    Creates dataset to use during training for punctuaion and capitalization tasks with a pretrained model.
    For dataset to use during inference without labels, see BertPunctuationCapitalizationInferDataset.

    Args:
        text_file: file to sequences, each line should a sentence, no header.
        label_file: file to labels, each line corresponds to word labels for a sentence in the text_file. No header.
        max_seq_length: max sequence length minus 2 for [CLS] and [SEP]
        tokenizer: such as AutoTokenizer
        num_samples: number of samples you want to use for the dataset.
            If -1, use all dataset. Useful for testing.
        pad_label: pad value use for labels.
            by default, it's the neutral label.
        punct_label_ids and capit_label_ids (dict):
            dict to map labels to label ids.
            Starts with pad_label->0 and then increases in alphabetical order
            For dev set use label_ids generated during training to support
            cases when not all labels are present in the dev set.
            For training set label_ids should be None or loaded from cache
        ignore_extra_tokens: whether to ignore extra tokens in the loss_mask
        ignore_start_end: whether to ignore bos and eos tokens in the loss_mask
        use_cache: whether to use processed data cache or not
        get_label_frequencies: whether to generate label frequencies
        punct_label_ids_file and capit_label_ids_file: name of the files to save in .nemo
    """

    @property
    def output_types(self) -> Optional[Dict[str, NeuralType]]:
        """Returns definitions of module output ports. """
        return {
            'input_ids': NeuralType(('B', 'T'), ChannelType()),
            'segment_ids': NeuralType(('B', 'T'), ChannelType()),
            'input_mask': NeuralType(('B', 'T'), MaskType()),
            'subtokens_mask': NeuralType(('B', 'T'), MaskType()),
            'loss_mask': NeuralType(('B', 'T'), MaskType()),
            'punct_labels': NeuralType(('B', 'T'), LabelsType()),
            'capit_labels': NeuralType(('B', 'T'), LabelsType()),
        }

    def __init__(
        self,
        text_file: str,
        label_file: str,
        max_seq_length: int,
        tokenizer: TokenizerSpec,
        num_samples: int = -1,
        pad_label: str = 'O',
        punct_label_ids: Dict[str, int] = None,
        capit_label_ids: Dict[str, int] = None,
        ignore_extra_tokens: bool = False,
        ignore_start_end: bool = False,
        use_cache: bool = True,
        get_label_frequencies: bool = False,
        punct_label_ids_file: str = 'punct_label_ids.csv',
        capit_label_ids_file: str = 'capit_label_ids.csv',
    ):
        """ Initializes BertPunctuationCapitalizationDataset. """

        if not (os.path.exists(text_file) and os.path.exists(label_file)):
            raise FileNotFoundError(
                f'{text_file} or {label_file} not found. The data should be splitted into 2 files: text.txt and \
                labels.txt. Each line of the text.txt file contains text sequences, where words are separated with \
                spaces. The labels.txt file contains corresponding labels for each word in text.txt, the labels are \
                separated with spaces. Each line of the files should follow the format:  \
                   [WORD] [SPACE] [WORD] [SPACE] [WORD] (for text.txt) and \
                   [LABEL] [SPACE] [LABEL] [SPACE] [LABEL] (for labels.txt).'
            )

        # Cache features
        data_dir = os.path.dirname(text_file)
        filename = os.path.basename(text_file)

        if not filename.endswith('.txt'):
            raise ValueError("{text_file} should have extension .txt")

        filename = filename[:-4]
        vocab_size = getattr(tokenizer, "vocab_size", 0)
        features_pkl = os.path.join(
            data_dir,
            "cached_{}_{}_{}_{}_{}".format(
                filename, tokenizer.name, str(max_seq_length), str(vocab_size), str(num_samples)
            ),
        )

        self.punct_label_ids_file = os.path.join(data_dir, punct_label_ids_file)
        self.capit_label_ids_file = os.path.join(data_dir, capit_label_ids_file)

        master_device = not torch.distributed.is_initialized() or torch.distributed.get_rank() == 0
        cache_files_exist = (
            os.path.exists(features_pkl)
            and os.path.exists(self.punct_label_ids_file)
            and os.path.exists(self.capit_label_ids_file)
        )
        features = None
        if master_device and not (cache_files_exist and use_cache):
            if num_samples == 0:
                raise ValueError("num_samples has to be positive", num_samples)
            logging.info(f'Processing {text_file}')
            with open(text_file, 'r') as f:
                text_lines = f.readlines()

            # Collect all possible labels
            punct_unique_labels = set()
            capit_unique_labels = set()
            punct_labels_lines = []
            capit_labels_lines = []
            with open(label_file, 'r') as f:
                for line in f:
                    line = line.strip().split()

                    # extract punctuation and capitalization labels
                    punct_line, capit_line = zip(*line)
                    punct_labels_lines.append(punct_line)
                    capit_labels_lines.append(capit_line)

                    punct_unique_labels.update(punct_line)
                    capit_unique_labels.update(capit_line)

            if len(punct_labels_lines) != len(text_lines):
                raise ValueError("Labels file should contain labels for every word")

            dataset = list(zip(text_lines, punct_labels_lines, capit_labels_lines))

            if num_samples > 0:
                dataset = dataset[:num_samples]

            dataset = list(zip(*dataset))
            text_lines = dataset[0]
            punct_labels_lines = dataset[1]
            capit_labels_lines = dataset[2]

            # for dev/test sets use label mapping from training set
            if punct_label_ids:
                if len(punct_label_ids) != len(punct_unique_labels):
                    logging.info(
                        'Not all labels from the specified'
                        + 'label_ids dictionary are present in the'
                        + 'current dataset. Using the provided'
                        + 'label_ids dictionary.'
                    )
                else:
                    logging.info('Using the provided label_ids dictionary.')
            else:
                logging.info(
                    'Creating a new label to label_id dictionary.'
                    + ' It\'s recommended to use label_ids generated'
                    + ' during training for dev/test sets to avoid'
                    + ' errors if some labels are not'
                    + ' present in the dev/test sets.'
                    + ' For training set label_ids should be None.'
                )

                def create_label_ids(unique_labels, pad_label=pad_label):
                    label_ids = {pad_label: 0}
                    if pad_label in unique_labels:
                        unique_labels.remove(pad_label)
                    for label in sorted(unique_labels):
                        label_ids[label] = len(label_ids)
                    return label_ids

                punct_label_ids = create_label_ids(punct_unique_labels)
                capit_label_ids = create_label_ids(capit_unique_labels)

            self._save_label_ids(punct_label_ids, self.punct_label_ids_file)
            self._save_label_ids(capit_label_ids, self.capit_label_ids_file)

            features = get_features(
                text_lines,
                max_seq_length,
                tokenizer,
                pad_label=pad_label,
                punct_labels_lines=punct_labels_lines,
                capit_labels_lines=capit_labels_lines,
                punct_label_ids=punct_label_ids,
                capit_label_ids=capit_label_ids,
                ignore_extra_tokens=ignore_extra_tokens,
                ignore_start_end=ignore_start_end,
            )

            pickle.dump(features, open(features_pkl, "wb"))
            logging.info(f'Features saved to {features_pkl}')

        # wait until the master process writes to the processed data files
        if torch.distributed.is_initialized():
            torch.distributed.barrier()

        if features is None:
            features = pickle.load(open(features_pkl, 'rb'))
            logging.info(f'Features restored from {features_pkl}')

        self.all_input_ids = features[0]
        self.all_segment_ids = features[1]
        self.all_input_mask = features[2]
        self.all_subtokens_mask = features[3]
        self.all_loss_mask = features[4]
        self.punct_all_labels = features[5]
        self.capit_all_labels = features[6]
        self.punct_label_ids = features[7]
        self.capit_label_ids = features[8]

        if get_label_frequencies:
            self.punct_label_frequencies = self._calculate_label_frequencies(self.punct_all_labels, data_dir, 'punct')
            self.capit_label_frequencies = self._calculate_label_frequencies(self.capit_all_labels, data_dir, 'capit')

    def _calculate_label_frequencies(self, all_labels: List[int], data_dir: str, name: str) -> Dict[str, float]:
        """ Calculates labels frequencies """
        merged_labels = itertools.chain.from_iterable(all_labels)
        logging.info('Three most popular labels')
        _, label_frequencies, _ = get_label_stats(merged_labels, data_dir + '/label_count_' + name + '.tsv')
        return label_frequencies

    def _save_label_ids(self, label_ids: Dict[str, int], filename: str) -> None:
        """ Saves label ids map to a file """
        with open(filename, 'w') as out:
            labels, _ = zip(*sorted(label_ids.items(), key=lambda x: x[1]))
            out.write('\n'.join(labels))
            logging.info(f'Labels: {label_ids}')
            logging.info(f'Labels mapping saved to : {out.name}')

    def __len__(self):
        return len(self.all_input_ids)

    def __getitem__(self, idx):
        return (
            np.array(self.all_input_ids[idx]),
            np.array(self.all_segment_ids[idx]),
            np.array(self.all_input_mask[idx], dtype=np.long),
            np.array(self.all_subtokens_mask[idx]),
            np.array(self.all_loss_mask[idx]),
            np.array(self.punct_all_labels[idx]),
            np.array(self.capit_all_labels[idx]),
        )


def find_idx_of_first_nonzero(stm, start, max_, left):
    if left:
        end = start - max_
        step = -1
    else:
        end = start + max_
        step = 1
    result = None
    for i in range(start, end, step):
        if stm[i]:
            result = i
            break
    return result


def get_subtokens_and_subtokens_mask(query, tokenizer):
    words = query.strip().split()
    subtokens = []
    subtokens_mask = []
    for j, word in enumerate(words):
        word_tokens = tokenizer.text_to_tokens(word)
        subtokens.extend(word_tokens)
        subtokens_mask.append(1)
        subtokens_mask.extend([0] * (len(word_tokens) - 1))
    return subtokens, subtokens_mask


def check_max_seq_length_and_margin_and_step(max_seq_length, margin, step):
    if margin >= (max_seq_length - 2) // 2 and margin > 0 or margin < 0:
<<<<<<< HEAD
        raise ValueError(f"Parameter `margin` has to be not negative and less than `(max_seq_length - 2) // 2`. "
                         f"Don't forget about CLS and EOS tokens in the beginning and the end of segment. "
                         f"margin={margin}, max_seq_length={max_seq_length}")
    if step <= 0:
        raise ValueError(f"Parameter `step` has to be positive whereas step={step}")
    if step > max_seq_length - 2 - 2 * margin:
        logging.warning(f"Parameter step={step} is too big. It will be reduced to "
                        f"`min(max_seq_length, <maximum query length> + 2) - 2 - 2 * margin`.")
=======
        raise ValueError(
            f"Parameter `margin` has to be not negative and less than `(max_seq_length - 2) // 2`. Don't forget about "
            f"CLS and EOS tokens in the beginning and the end of segment. margin={margin}, "
            f"max_seq_length={max_seq_length}"
        )
    if step <= 0:
        raise ValueError(f"Parameter `step` has to be positive whereas step={step}")
    if step > max_seq_length - 2 - 2 * margin:
        logging.warning(
            f"Parameter step={step} is too big. It will be reduced to `min(max_seq_length, <maximum query length> + 2) "
            f"- 2 - 2 * margin`."
        )
>>>>>>> 676a9048


def get_features_infer(
    queries: List[str],
    tokenizer: TokenizerSpec,
    max_seq_length: int = 64,
    step: Optional[int] = 8,
    margin: Optional[int] = 16,
):
    """
    Processes the data and returns features.

    Args:
        queries: text sequences
        tokenizer: such as AutoTokenizer
        max_seq_length: max sequence length minus 2 for [CLS] and [SEP]
        step: relative shift of consequent segments into which long queries are split. Long queries are split into
            segments which can overlap. Parameter ``step`` controls such overlapping. Imagine that queries are
            tokenized into characters, ``max_seq_length=5``, and ``step=2``. In such a case query "hello" is
            tokenized into segments ``[['[CLS]', 'h', 'e', 'l', '[SEP]'], ['[CLS]', 'l', 'l', 'o', '[SEP]']]``.
        margin: number of subtokens in the beginning and the end of segments which are not used for prediction
            computation. The first segment does not have left margin and the last segment does not have right
            margin. For example, if input sequence is tokenized into characters, ``max_seq_length=5``,
            ``step=1``, and ``margin=1`` than query "hello" will be tokenized into segments
            ``[['[CLS]', 'h', 'e', 'l', '[SEP]'], ['[CLS]', 'e', 'l', 'l', '[SEP]'],
            ['[CLS]', 'l', 'l', 'o', '[SEP]']]``. These segments are passed to the model. Before final predictions
            computation, margins are removed. In the next list, subtokens which logits are not used for final
            predictions computation are marked with asterisk: ``[['[CLS]'*, 'h', 'e', 'l'*, '[SEP]'*],
            ['[CLS]'*, 'e'*, 'l', 'l'*, '[SEP]'*], ['[CLS]'*, 'l'*, 'l', 'o', '[SEP]'*]]``.

    Returns:
        all_input_ids: input ids for all tokens
        all_segment_ids: token type ids
        all_input_mask: attention mask to use for BERT model
        all_subtokens_mask: masks out all subwords besides the first one
        all_quantities_of_preceding_words: number of words in query preceding a segment. Used for joining
            predictions from overlapping segments.
        all_query_ids: index of a query to which segment belongs
        all_is_first: is segment first segment in a query
        all_is_last: is segment last segment in a query
    """
    st = []
    stm = []
    sent_lengths = []
    for i, query in enumerate(queries):
        subtokens, subtokens_mask = get_subtokens_and_subtokens_mask(query, tokenizer)
        sent_lengths.append(len(subtokens))
        st.append(subtokens)
        stm.append(subtokens_mask)
    check_max_seq_length_and_margin_and_step(max_seq_length, margin, step)
    max_seq_length = min(max_seq_length, max(sent_lengths) + 2)
    logging.info(f'Max length: {max_seq_length}')
    # Maximum number of word subtokens in segment. The first and the last tokens in segment are CLS and EOS
    length = max_seq_length - 2
    step = min(length - margin * 2, step)
    get_stats(sent_lengths)
    all_input_ids, all_segment_ids, all_subtokens_mask, all_input_mask, all_input_mask = [], [], [], [], []
    all_quantities_of_preceding_words, all_query_ids, all_is_first, all_is_last = [], [], [], []
    for q_i, query_st in enumerate(st):
<<<<<<< HEAD
        q_input_ids, q_segment_ids, q_subtokens_mask, q_input_mask, q_quantities_of_preceding_words = [], [], [], [], []
        count = 0
        for i in range(0, max(len(query_st), length) - length + step, step):
            subtokens = [tokenizer.cls_token] + query_st[i:i + length] + [tokenizer.sep_token]
            q_input_ids.append(tokenizer.tokens_to_ids(subtokens))
            q_segment_ids.append([0] * len(subtokens))
            q_subtokens_mask.append([0] + stm[q_i][i:i + length] + [0])
            q_input_mask.append([1] * len(subtokens))
            q_quantities_of_preceding_words.append(np.count_nonzero(stm[q_i][:i]))
        all_input_ids.append(q_input_ids)
        all_segment_ids.append(q_segment_ids)
        all_subtokens_mask.append(q_subtokens_mask)
        all_input_mask.append(q_input_mask)
        all_quantities_of_preceding_words.append(q_quantities_of_preceding_words)
        all_query_ids.append([q_i] * len(q_input_ids))
        all_is_first.append([True] + [False] * (len(q_input_ids) - 1))
        all_is_last.append([False] * (len(q_input_ids) - 1) + [True])
=======
        q_inp_ids, q_segment_ids, q_subtokens_mask, q_inp_mask, q_quantities_of_preceding_words = [], [], [], [], []
        for i in range(0, max(len(query_st), length) - length + step, step):
            subtokens = [tokenizer.cls_token] + query_st[i : i + length] + [tokenizer.sep_token]
            q_inp_ids.append(tokenizer.tokens_to_ids(subtokens))
            q_segment_ids.append([0] * len(subtokens))
            q_subtokens_mask.append([0] + stm[q_i][i : i + length] + [0])
            q_inp_mask.append([1] * len(subtokens))
            q_quantities_of_preceding_words.append(np.count_nonzero(stm[q_i][:i]))
        all_input_ids.append(q_inp_ids)
        all_segment_ids.append(q_segment_ids)
        all_subtokens_mask.append(q_subtokens_mask)
        all_input_mask.append(q_inp_mask)
        all_quantities_of_preceding_words.append(q_quantities_of_preceding_words)
        all_query_ids.append([q_i] * len(q_inp_ids))
        all_is_first.append([True] + [False] * (len(q_inp_ids) - 1))
        all_is_last.append([False] * (len(q_inp_ids) - 1) + [True])
>>>>>>> 676a9048
    return (
        list(itertools.chain(*all_input_ids)),
        list(itertools.chain(*all_segment_ids)),
        list(itertools.chain(*all_input_mask)),
        list(itertools.chain(*all_subtokens_mask)),
        list(itertools.chain(*all_quantities_of_preceding_words)),
        list(itertools.chain(*all_query_ids)),
        list(itertools.chain(*all_is_first)),
<<<<<<< HEAD
        list(itertools.chain(*all_is_last))
=======
        list(itertools.chain(*all_is_last)),
>>>>>>> 676a9048
    )


class BertPunctuationCapitalizationInferDataset(Dataset):
    """
    Creates dataset to use during inference for punctuation and capitalization tasks with a pretrained model.
    For dataset to use during training with labels, see BertPunctuationCapitalizationDataset.

    Parameters ``max_seq_length``, ``step``, ``margin`` are for controlling the way queries are split into segments
    which then processed by the model. Parameter ``max_seq_length`` is a length of a segment after tokenization
    including special tokens [CLS] in the beginning and [SEP] in the end of a segment. Parameter ``step`` is shift
    between consequent segments. Parameter ``margin`` is used to exclude negative effect of subtokens near
    borders of segments which have only one side context.

    Args:
        queries: list of sequences.
        tokenizer: such as AutoTokenizer
        max_seq_length: max sequence length minus 2 for [CLS] and [SEP]
        step: relative shift of consequent segments into which long queries are split. Long queries are split into
            segments which can overlap. Parameter ``step`` controls such overlapping. Imagine that queries are
            tokenized into characters, ``max_seq_length=5``, and ``step=2``. In such a case query "hello" is
            tokenized into segments ``[['[CLS]', 'h', 'e', 'l', '[SEP]'], ['[CLS]', 'l', 'l', 'o', '[SEP]']]``.
        margin: number of subtokens in the beginning and the end of segments which are not used for prediction
            computation. The first segment does not have left margin and the last segment does not have right
            margin. For example, if input sequence is tokenized into characters, ``max_seq_length=5``,
            ``step=1``, and ``margin=1`` than query "hello" will be tokenized into segments
            ``[['[CLS]', 'h', 'e', 'l', '[SEP]'], ['[CLS]', 'e', 'l', 'l', '[SEP]'],
            ['[CLS]', 'l', 'l', 'o', '[SEP]']]``. These segments are passed to the model. Before final predictions
            computation, margins are removed. In the next list, subtokens which logits are not used for final
            predictions computation are marked with asterisk: ``[['[CLS]'*, 'h', 'e', 'l'*, '[SEP]'*],
            ['[CLS]'*, 'e'*, 'l', 'l'*, '[SEP]'*], ['[CLS]'*, 'l'*, 'l', 'o', '[SEP]'*]]``.
    """

    @property
    def output_types(self) -> Optional[Dict[str, NeuralType]]:
        """Returns definitions of module output ports.

        input_ids: ids of word subtokens encoded using tokenizer
        segment_ids: an array of zeros
        input_mask: attention mask. Zeros if input is padding.
        subtoken_mask: a mask used for retrieving predictions for words. An element equals ``1`` if corresponding
            token is the first token in some word and zero otherwise. For example, if input query
            "language processing" is tokenized into ["[CLS]", "language", "process", "ing", "SEP"] than
            ``subtokens_mask`` will be [0, 1, 1, 0, 0].
        quantities_of_preceding_words: number of words preceding a segment in a query. It is used for uniting
            predictions from different segments if such segments overlap. For example, if query "hello john" is
            tokenized into segments ``[['hell', 'o'], ['john']]``, than ``quantities_of_preceding_words=[0, 1]``.
        query_ids: ids of queries to which segments belong. For example, if ``queries=["foo", "bar"]`` are
            segmented into ``[[['[CLS]', 'f', 'o', '[SEP]'], ['[CLS]', 'o', 'o', '[SEP]']],
            [['[CLS]', 'b', 'a', '[SEP]'], ['[CLS]', 'a', 'r', '[SEP]']]]``, than for batch
            [['[CLS]', 'o', 'o', '[SEP]'], ['[CLS]', 'b', 'a', '[SEP]'], ['[CLS]', 'a', 'r', '[SEP]']]
            ``query_ids=[0, 1, 1]``.
        is_first: is segment the first segment in query. The left margin of the first segment in a query is not
            removed and this parameter is used to identify first segments.
        is_last: is segment the last segment in query. The right margin of the last segment in a query is not
            removed and this parameter is used to identify last segments.

        """
        return {
            'input_ids': NeuralType(('B', 'T'), ChannelType()),
            'segment_ids': NeuralType(('B', 'T'), ChannelType()),
            'input_mask': NeuralType(('B', 'T'), MaskType()),
            'subtokens_mask': NeuralType(('B', 'T'), MaskType()),
            'quantities_of_preceding_words': NeuralType(('B',), Index()),
            'query_ids': NeuralType(('B',), Index()),
            'is_first': NeuralType(('B',), BoolType()),
<<<<<<< HEAD
            'is_last': NeuralType(('B',), BoolType())
        }

    def __init__(
        self,
        queries: List[str],
        tokenizer: TokenizerSpec,
        max_seq_length: int = 128,
        step: int = 32,
        margin: int = 16
=======
            'is_last': NeuralType(('B',), BoolType()),
        }

    def __init__(
        self, queries: List[str], tokenizer: TokenizerSpec, max_seq_length: int = 128, step: int = 32, margin: int = 16
>>>>>>> 676a9048
    ):
        features = get_features_infer(
            queries=queries, max_seq_length=max_seq_length, tokenizer=tokenizer, step=step, margin=margin
        )
        self.all_input_ids = features[0]
        self.all_segment_ids = features[1]
        self.all_input_mask = features[2]
        self.all_subtokens_mask = features[3]
        self.all_quantities_of_preceding_words = features[4]
        self.all_query_ids = features[5]
        self.all_is_first = features[6]
        self.all_is_last = features[7]

    def __len__(self) -> int:
        return len(self.all_input_ids)

    def collate_fn(self, batch):
<<<<<<< HEAD
        input_ids, segment_ids, input_mask, subtokens_mask, quantities_of_preceding_words, query_ids, is_first, is_last = \
            zip(*batch)
        return (
            pad_sequence([torch.tensor(x) for x in input_ids], batch_first=True, padding_value=0),
            pad_sequence([torch.tensor(x) for x in segment_ids], batch_first=True, padding_value=0),
            pad_sequence([torch.tensor(x) for x in input_mask], batch_first=True, padding_value=0),
            pad_sequence([torch.tensor(x) for x in subtokens_mask], batch_first=True, padding_value=0),
            quantities_of_preceding_words,
=======
        inp_ids, segment_ids, inp_mask, st_mask, n_preceding, query_ids, is_first, is_last = zip(*batch)
        return (
            pad_sequence([torch.tensor(x) for x in inp_ids], batch_first=True, padding_value=0),
            pad_sequence([torch.tensor(x) for x in segment_ids], batch_first=True, padding_value=0),
            pad_sequence([torch.tensor(x) for x in inp_mask], batch_first=True, padding_value=0),
            pad_sequence([torch.tensor(x) for x in st_mask], batch_first=True, padding_value=0),
            n_preceding,
>>>>>>> 676a9048
            query_ids,
            is_first,
            is_last,
        )

    def __getitem__(self, idx):
        return (
            np.array(self.all_input_ids[idx]),
            np.array(self.all_segment_ids[idx]),
            np.array(self.all_input_mask[idx], dtype=np.float32),
            np.array(self.all_subtokens_mask[idx]),
            self.all_quantities_of_preceding_words[idx],
            self.all_query_ids[idx],
            self.all_is_first[idx],
            self.all_is_last[idx],
        )<|MERGE_RESOLUTION|>--- conflicted
+++ resolved
@@ -454,16 +454,6 @@
 
 def check_max_seq_length_and_margin_and_step(max_seq_length, margin, step):
     if margin >= (max_seq_length - 2) // 2 and margin > 0 or margin < 0:
-<<<<<<< HEAD
-        raise ValueError(f"Parameter `margin` has to be not negative and less than `(max_seq_length - 2) // 2`. "
-                         f"Don't forget about CLS and EOS tokens in the beginning and the end of segment. "
-                         f"margin={margin}, max_seq_length={max_seq_length}")
-    if step <= 0:
-        raise ValueError(f"Parameter `step` has to be positive whereas step={step}")
-    if step > max_seq_length - 2 - 2 * margin:
-        logging.warning(f"Parameter step={step} is too big. It will be reduced to "
-                        f"`min(max_seq_length, <maximum query length> + 2) - 2 - 2 * margin`.")
-=======
         raise ValueError(
             f"Parameter `margin` has to be not negative and less than `(max_seq_length - 2) // 2`. Don't forget about "
             f"CLS and EOS tokens in the beginning and the end of segment. margin={margin}, "
@@ -476,7 +466,6 @@
             f"Parameter step={step} is too big. It will be reduced to `min(max_seq_length, <maximum query length> + 2) "
             f"- 2 - 2 * margin`."
         )
->>>>>>> 676a9048
 
 
 def get_features_infer(
@@ -536,25 +525,6 @@
     all_input_ids, all_segment_ids, all_subtokens_mask, all_input_mask, all_input_mask = [], [], [], [], []
     all_quantities_of_preceding_words, all_query_ids, all_is_first, all_is_last = [], [], [], []
     for q_i, query_st in enumerate(st):
-<<<<<<< HEAD
-        q_input_ids, q_segment_ids, q_subtokens_mask, q_input_mask, q_quantities_of_preceding_words = [], [], [], [], []
-        count = 0
-        for i in range(0, max(len(query_st), length) - length + step, step):
-            subtokens = [tokenizer.cls_token] + query_st[i:i + length] + [tokenizer.sep_token]
-            q_input_ids.append(tokenizer.tokens_to_ids(subtokens))
-            q_segment_ids.append([0] * len(subtokens))
-            q_subtokens_mask.append([0] + stm[q_i][i:i + length] + [0])
-            q_input_mask.append([1] * len(subtokens))
-            q_quantities_of_preceding_words.append(np.count_nonzero(stm[q_i][:i]))
-        all_input_ids.append(q_input_ids)
-        all_segment_ids.append(q_segment_ids)
-        all_subtokens_mask.append(q_subtokens_mask)
-        all_input_mask.append(q_input_mask)
-        all_quantities_of_preceding_words.append(q_quantities_of_preceding_words)
-        all_query_ids.append([q_i] * len(q_input_ids))
-        all_is_first.append([True] + [False] * (len(q_input_ids) - 1))
-        all_is_last.append([False] * (len(q_input_ids) - 1) + [True])
-=======
         q_inp_ids, q_segment_ids, q_subtokens_mask, q_inp_mask, q_quantities_of_preceding_words = [], [], [], [], []
         for i in range(0, max(len(query_st), length) - length + step, step):
             subtokens = [tokenizer.cls_token] + query_st[i : i + length] + [tokenizer.sep_token]
@@ -571,7 +541,6 @@
         all_query_ids.append([q_i] * len(q_inp_ids))
         all_is_first.append([True] + [False] * (len(q_inp_ids) - 1))
         all_is_last.append([False] * (len(q_inp_ids) - 1) + [True])
->>>>>>> 676a9048
     return (
         list(itertools.chain(*all_input_ids)),
         list(itertools.chain(*all_segment_ids)),
@@ -580,11 +549,7 @@
         list(itertools.chain(*all_quantities_of_preceding_words)),
         list(itertools.chain(*all_query_ids)),
         list(itertools.chain(*all_is_first)),
-<<<<<<< HEAD
-        list(itertools.chain(*all_is_last))
-=======
         list(itertools.chain(*all_is_last)),
->>>>>>> 676a9048
     )
 
 
@@ -651,24 +616,11 @@
             'quantities_of_preceding_words': NeuralType(('B',), Index()),
             'query_ids': NeuralType(('B',), Index()),
             'is_first': NeuralType(('B',), BoolType()),
-<<<<<<< HEAD
-            'is_last': NeuralType(('B',), BoolType())
-        }
-
-    def __init__(
-        self,
-        queries: List[str],
-        tokenizer: TokenizerSpec,
-        max_seq_length: int = 128,
-        step: int = 32,
-        margin: int = 16
-=======
             'is_last': NeuralType(('B',), BoolType()),
         }
 
     def __init__(
         self, queries: List[str], tokenizer: TokenizerSpec, max_seq_length: int = 128, step: int = 32, margin: int = 16
->>>>>>> 676a9048
     ):
         features = get_features_infer(
             queries=queries, max_seq_length=max_seq_length, tokenizer=tokenizer, step=step, margin=margin
@@ -686,16 +638,6 @@
         return len(self.all_input_ids)
 
     def collate_fn(self, batch):
-<<<<<<< HEAD
-        input_ids, segment_ids, input_mask, subtokens_mask, quantities_of_preceding_words, query_ids, is_first, is_last = \
-            zip(*batch)
-        return (
-            pad_sequence([torch.tensor(x) for x in input_ids], batch_first=True, padding_value=0),
-            pad_sequence([torch.tensor(x) for x in segment_ids], batch_first=True, padding_value=0),
-            pad_sequence([torch.tensor(x) for x in input_mask], batch_first=True, padding_value=0),
-            pad_sequence([torch.tensor(x) for x in subtokens_mask], batch_first=True, padding_value=0),
-            quantities_of_preceding_words,
-=======
         inp_ids, segment_ids, inp_mask, st_mask, n_preceding, query_ids, is_first, is_last = zip(*batch)
         return (
             pad_sequence([torch.tensor(x) for x in inp_ids], batch_first=True, padding_value=0),
@@ -703,7 +645,6 @@
             pad_sequence([torch.tensor(x) for x in inp_mask], batch_first=True, padding_value=0),
             pad_sequence([torch.tensor(x) for x in st_mask], batch_first=True, padding_value=0),
             n_preceding,
->>>>>>> 676a9048
             query_ids,
             is_first,
             is_last,
