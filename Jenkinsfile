--- conflicted
+++ resolved
@@ -721,10 +721,7 @@
             sh 'cd examples/nlp/dialogue_state_tracking_generative && \
             python sgd_gen.py \
             model.dataset.data_dir=/home/TestData/nlp/sgd_small \
-<<<<<<< HEAD
             model.language_model.lm_checkpoint=/home/TestData/nlp/gpt2/pytorch_model.bin\
-=======
->>>>>>> 6a517f08
             model.dataset.dialogues_example_dir=sgd_gen_outputs \
             model.dataset.task_name=debug_sample \
             trainer.max_steps=1 \
