--- conflicted
+++ resolved
@@ -7,11 +7,7 @@
             "metadata": {},
             "outputs": [],
             "source": [
-<<<<<<< HEAD
-                "BRANCH='r1.8.2'"
-=======
                 "BRANCH='r1.9.0'"
->>>>>>> f3ad584b
             ]
         },
         {
