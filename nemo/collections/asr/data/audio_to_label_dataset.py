--- conflicted
+++ resolved
@@ -138,13 +138,8 @@
             max_duration=config.get('max_duration', None),
             min_duration=config.get('min_duration', None),
             trim=config.get('trim_silence', False),
-<<<<<<< HEAD
-            time_length=config.get('time_length', 8),
-            shift_length=config.get('shift_length', 0.075),
-=======
             window_length_in_sec=config.get('window_length_in_sec', 8),
             shift_length_in_sec=config.get('shift_length_in_sec', 0.075),
->>>>>>> 66b5b07b
             normalize_audio=config.get('normalize_audio', False),
             shard_strategy=config.get('tarred_shard_strategy', 'scatter'),
             global_rank=global_rank,
