{
<<<<<<< HEAD
 "cells": [
  {
   "cell_type": "code",
   "execution_count": null,
   "metadata": {
    "colab": {},
    "colab_type": "code",
    "id": "iyLoWDsb9rEs"
   },
   "outputs": [],
   "source": [
    "\"\"\"\n",
    "You can run either this notebook locally (if you have all the dependencies and a GPU) or on Google Colab.\n",
    "\n",
    "Instructions for setting up Colab are as follows:\n",
    "1. Open a new Python 3 notebook.\n",
    "2. Import this notebook from GitHub (File -> Upload Notebook -> \"GITHUB\" tab -> copy/paste GitHub URL)\n",
    "3. Connect to an instance with a GPU (Runtime -> Change runtime type -> select \"GPU\" for hardware accelerator)\n",
    "4. Run this cell to set up dependencies.\n",
    "\"\"\"\n",
    "# If you're using Google Colab and not running locally, run this cell.\n",
    "\n",
    "## Install dependencies\n",
    "!pip install wget\n",
    "!apt-get install sox libsndfile1 ffmpeg\n",
    "!pip install unidecode\n",
    "\n",
    "# ## Install NeMo\n",
    "BRANCH = 'r1.6.0'\n",
    "!python -m pip install git+https://github.com/NVIDIA/NeMo.git@$BRANCH#egg=nemo_toolkit[asr]\n",
    "\n",
    "# Install TorchAudio\n",
    "!pip install torchaudio>=0.10.0 -f https://download.pytorch.org/whl/torch_stable.html\n"
   ]
  },
  {
   "cell_type": "markdown",
   "metadata": {
    "colab_type": "text",
    "id": "oDzak_FIB9LS"
   },
   "source": [
    "# **SPEAKER RECOGNITION** \n",
    "Speaker Recognition (SR) is a broad research area that solves two major tasks: speaker identification (who is speaking?) and\n",
    "speaker verification (is the speaker who they claim to be?). In this work, we focus on text-independent speaker recognition when the identity of the speaker is based on how the speech is spoken,\n",
    "not necessarily in what is being said. Typically such SR systems operate on unconstrained speech utterances,\n",
    "which are converted into vectors of fixed length, called speaker embeddings. Speaker embeddings are also used in\n",
    "automatic speech recognition (ASR) and speech synthesis."
   ]
  },
  {
   "cell_type": "markdown",
   "metadata": {
    "colab_type": "text",
    "id": "ydqmdcDxCeXb"
   },
   "source": [
    "In this tutorial, we shall first train these embeddings on speaker-related datasets, and then get speaker embeddings from a pretrained network for a new dataset. Since Google Colab has very slow read-write speeds, I'll be demonstrating this tutorial using [an4](http://www.speech.cs.cmu.edu/databases/an4/). \n",
    "\n",
    "Instead, if you'd like to try on a bigger dataset like [hi-mia](https://arxiv.org/abs/1912.01231) use the [get_hi-mia-data.py](https://github.com/NVIDIA/NeMo/blob/stable/scripts/dataset_processing/get_hi-mia_data.py) script to download the necessary files, extract them, also re-sample to 16Khz if any of these samples are not at 16Khz. "
   ]
  },
  {
   "cell_type": "code",
   "execution_count": null,
   "metadata": {
    "colab": {},
    "colab_type": "code",
    "id": "vqUBayc_Ctcr"
   },
   "outputs": [],
   "source": [
    "import os\n",
    "NEMO_ROOT = os.getcwd()\n",
    "print(NEMO_ROOT)\n",
    "import glob\n",
    "import subprocess\n",
    "import tarfile\n",
    "import wget\n",
    "\n",
    "data_dir = os.path.join(NEMO_ROOT,'data')\n",
    "os.makedirs(data_dir, exist_ok=True)\n",
    "\n",
    "# Download the dataset. This will take a few moments...\n",
    "print(\"******\")\n",
    "if not os.path.exists(data_dir + '/an4_sphere.tar.gz'):\n",
    "    an4_url = 'http://www.speech.cs.cmu.edu/databases/an4/an4_sphere.tar.gz'\n",
    "    an4_path = wget.download(an4_url, data_dir)\n",
    "    print(f\"Dataset downloaded at: {an4_path}\")\n",
    "else:\n",
    "    print(\"Tarfile already exists.\")\n",
    "    an4_path = data_dir + '/an4_sphere.tar.gz'\n",
    "\n",
    "# Untar and convert .sph to .wav (using sox)\n",
    "tar = tarfile.open(an4_path)\n",
    "tar.extractall(path=data_dir)\n",
    "\n",
    "print(\"Converting .sph to .wav...\")\n",
    "sph_list = glob.glob(data_dir + '/an4/**/*.sph', recursive=True)\n",
    "for sph_path in sph_list:\n",
    "    wav_path = sph_path[:-4] + '.wav'\n",
    "    cmd = [\"sox\", sph_path, wav_path]\n",
    "    subprocess.run(cmd)\n",
    "print(\"Finished conversion.\\n******\")"
   ]
  },
  {
   "cell_type": "markdown",
   "metadata": {
    "colab_type": "text",
    "id": "t5PrWzkiDbHy"
   },
   "source": [
    "Since an4 is not designed for speaker recognition, this facilitates the opportunity to demonstrate how you can generate manifest files that are necessary for training. These methods can be applied to any dataset to get similar training manifest files. \n",
    "\n",
    "First get an scp file(s) which has all the wav files with absolute paths for each of the train, dev, and test set. This can be easily done by the `find` bash command"
   ]
  },
  {
   "cell_type": "code",
   "execution_count": null,
   "metadata": {
    "colab": {},
    "colab_type": "code",
    "id": "vnrUh3vuDSRN"
   },
   "outputs": [],
   "source": [
    "!find {data_dir}/an4/wav/an4_clstk  -iname \"*.wav\" > data/an4/wav/an4_clstk/train_all.scp"
   ]
  },
  {
   "cell_type": "markdown",
   "metadata": {
    "colab_type": "text",
    "id": "BhWVg2QoDhL3"
   },
   "source": [
    "Let's look at the first 3 lines of scp file for train."
   ]
  },
  {
   "cell_type": "code",
   "execution_count": null,
   "metadata": {
    "colab": {},
    "colab_type": "code",
    "id": "BfnMK302Du20"
   },
   "outputs": [],
   "source": [
    "!head -n 3 {data_dir}/an4/wav/an4_clstk/train_all.scp"
   ]
  },
  {
   "cell_type": "markdown",
   "metadata": {
    "colab_type": "text",
    "id": "Y9L9Tl0XDw5Z"
   },
   "source": [
    "Since we created the scp file for the train, we use `scp_to_manifest.py` to convert this scp file to a manifest file and then optionally split the files to train \\& dev for evaluating the models while training by using the `--split` flag. We wouldn't be needing the `--split` option for the test folder. \n",
    "Accordingly please mention the `id` number, which is the field num separated by `/` to be considered as the speaker label "
   ]
  },
  {
   "cell_type": "markdown",
   "metadata": {
    "colab_type": "text",
    "id": "_LYwHAr1G8hp"
   },
   "source": [
    "After the download and conversion, your `data` folder should contain directories with manifest files as:\n",
    "\n",
    "* `data/<path>/train.json`\n",
    "* `data/<path>/dev.json` \n",
    "* `data/<path>/train_all.json` \n",
    "\n",
    "Each line in the manifest file describes a training sample - `audio_filepath` contains the path to the wav file, `duration` it's duration in seconds, and `label` is the speaker class label:\n",
    "\n",
    "`{\"audio_filepath\": \"<absolute path to dataset>data/an4/wav/an4test_clstk/menk/cen4-menk-b.wav\", \"duration\": 3.9, \"label\": \"menk\"}` "
   ]
  },
  {
   "cell_type": "code",
   "execution_count": null,
   "metadata": {
    "colab": {},
    "colab_type": "code",
    "id": "mpAv77JoD98c"
   },
   "outputs": [],
   "source": [
    "if not os.path.exists('scripts'):\n",
    "  print(\"Downloading necessary scripts\")\n",
    "  !mkdir -p scripts/speaker_tasks\n",
    "  !wget -P scripts/speaker_tasks/ https://raw.githubusercontent.com/NVIDIA/NeMo/$BRANCH/scripts/speaker_tasks/scp_to_manifest.py\n",
    "!python {NEMO_ROOT}/scripts/speaker_tasks/scp_to_manifest.py --scp {data_dir}/an4/wav/an4_clstk/train_all.scp --id -2 --out {data_dir}/an4/wav/an4_clstk/all_manifest.json --split"
   ]
  },
  {
   "cell_type": "markdown",
   "metadata": {
    "colab_type": "text",
    "id": "5kPCmx5DHvY5"
   },
   "source": [
    "Generate the scp for the test folder and then convert it to a manifest."
   ]
  },
  {
   "cell_type": "code",
   "execution_count": null,
   "metadata": {
    "colab": {},
    "colab_type": "code",
    "id": "nMd24GVaFBwr"
   },
   "outputs": [],
   "source": [
    "!find {data_dir}/an4/wav/an4test_clstk  -iname \"*.wav\" > {data_dir}/an4/wav/an4test_clstk/test_all.scp\n",
    "!python {NEMO_ROOT}/scripts/speaker_tasks/scp_to_manifest.py --scp {data_dir}/an4/wav/an4test_clstk/test_all.scp --id -2 --out {data_dir}/an4/wav/an4test_clstk/test.json"
   ]
  },
  {
   "cell_type": "markdown",
   "metadata": {
    "colab_type": "text",
    "id": "H5FPmxUkGakD"
   },
   "source": [
    "## Path to manifest files\n"
   ]
  },
  {
   "cell_type": "code",
   "execution_count": null,
   "metadata": {
    "colab": {},
    "colab_type": "code",
    "id": "vo-VnYPtJO_v"
   },
   "outputs": [],
   "source": [
    "train_manifest = os.path.join(data_dir,'an4/wav/an4_clstk/train.json')\n",
    "validation_manifest = os.path.join(data_dir,'an4/wav/an4_clstk/dev.json')\n",
    "test_manifest = os.path.join(data_dir,'an4/wav/an4_clstk/dev.json')"
   ]
  },
  {
   "cell_type": "markdown",
   "metadata": {
    "colab_type": "text",
    "id": "KyDVdtjAL2__"
   },
   "source": [
    "As the goal of most speaker-related systems is to get good speaker level embeddings that could help distinguish from\n",
    "other speakers, we shall first train these embeddings in end-to-end\n",
    "manner optimizing the [TitaNet](https://arxiv.org/pdf/2110.04410.pdf) model.\n",
    "We modify the decoder to get these fixed-size embeddings irrespective of the length of the input audio."
   ]
  },
  {
   "cell_type": "markdown",
   "metadata": {
    "colab_type": "text",
    "id": "OJtU_GEdMUUo"
   },
   "source": [
    "# Training\n",
    "Import necessary packages"
   ]
  },
  {
   "cell_type": "code",
   "execution_count": null,
   "metadata": {
    "colab": {},
    "colab_type": "code",
    "id": "o1ojB0cZMSmv"
   },
   "outputs": [],
   "source": [
    "import nemo\n",
    "# NeMo's ASR collection - this collections contains complete ASR models and\n",
    "# building blocks (modules) for ASR\n",
    "import nemo.collections.asr as nemo_asr\n",
    "from omegaconf import OmegaConf"
   ]
  },
  {
   "cell_type": "markdown",
   "metadata": {
    "colab_type": "text",
    "id": "m5Zho11LNAFJ"
   },
   "source": [
    "## Model Configuration \n",
    "The TitaNet Model is defined in a config file which declares multiple important sections.\n",
    "\n",
    "They are:\n",
    "\n",
    "1) model: All arguments that will relate to the Model - preprocessors, encoder, decoder, optimizer and schedulers, datasets, and any other related information\n",
    "\n",
    "2) trainer: Any argument to be passed to PyTorch Lightning"
   ]
  },
  {
   "cell_type": "code",
   "execution_count": null,
   "metadata": {
    "colab": {},
    "colab_type": "code",
    "id": "6HQtZfKnMhpI"
   },
   "outputs": [],
   "source": [
    "# This line will print the entire config of sample SpeakerNet model\n",
    "!mkdir conf \n",
    "!wget -P conf https://raw.githubusercontent.com/NVIDIA/NeMo/$BRANCH/examples/speaker_tasks/recognition/conf/titanet-large.yaml\n",
    "MODEL_CONFIG = os.path.join(NEMO_ROOT,'conf/titanet-large.yaml')\n",
    "config = OmegaConf.load(MODEL_CONFIG)\n",
    "print(OmegaConf.to_yaml(config))"
   ]
  },
  {
   "cell_type": "markdown",
   "metadata": {
    "colab_type": "text",
    "id": "HtbXN-cFOwxi"
   },
   "source": [
    "## Setting up the datasets within the config\n",
    "If you'll notice, there are a few config dictionaries called train_ds, validation_ds and test_ds. These are configurations used to setup the Dataset and DataLoaders of the corresponding config."
   ]
  },
  {
   "cell_type": "code",
   "execution_count": null,
   "metadata": {
    "colab": {},
    "colab_type": "code",
    "id": "NPBIf1jmNgjn"
   },
   "outputs": [],
   "source": [
    "print(OmegaConf.to_yaml(config.model.train_ds))\n",
    "print(OmegaConf.to_yaml(config.model.validation_ds))"
   ]
  },
  {
   "cell_type": "markdown",
   "metadata": {
    "colab_type": "text",
    "id": "PLIjKOMUP0YE"
   },
   "source": [
    "You will often notice that some configs have ??? in place of paths. This is used as a placeholder so that the user can change the value at a later time.\n",
    "\n",
    "Let's add the paths to the manifests to the config above\n",
    "Also, since an4 dataset doesn't have a test set of the same speakers used in training, we will use validation manifest as test manifest for demonstration purposes"
   ]
  },
  {
   "cell_type": "code",
   "execution_count": null,
   "metadata": {
    "colab": {},
    "colab_type": "code",
    "id": "TSotpjL_O2BN"
   },
   "outputs": [],
   "source": [
    "config.model.train_ds.manifest_filepath = train_manifest\n",
    "config.model.validation_ds.manifest_filepath = validation_manifest"
   ]
  },
  {
   "cell_type": "markdown",
   "metadata": {},
   "source": [
    "Note: Since we are training speaker embedding extractor model for verification we do not add test_ds dataset. To include it add it to config and replace manifest file as \n",
    "`config.model.test_ds.manifest_filepath = test_manifest`"
   ]
  },
  {
   "cell_type": "markdown",
   "metadata": {
    "colab_type": "text",
    "id": "xy6_Lf6fW9aJ"
   },
   "source": [
    "Also as we are training on an4 dataset, there are 74 speaker labels in training, and we need to set this in the decoder config"
   ]
  },
  {
   "cell_type": "code",
   "execution_count": null,
   "metadata": {
    "colab": {},
    "colab_type": "code",
    "id": "-B96tFTnW8Yh"
   },
   "outputs": [],
   "source": [
    "config.model.decoder.num_classes = 74"
   ]
  },
  {
   "cell_type": "markdown",
   "metadata": {
    "colab_type": "text",
    "id": "83pHBRDpQTF0"
   },
   "source": [
    "## Building the PyTorch Lightning Trainer\n",
    "NeMo models are primarily PyTorch Lightning modules - and therefore are entirely compatible with the PyTorch Lightning ecosystem!\n",
    "\n",
    "Let us first instantiate a Trainer object!"
   ]
  },
  {
   "cell_type": "code",
   "execution_count": null,
   "metadata": {
    "colab": {},
    "colab_type": "code",
    "id": "GWzGJoHMQQnG"
   },
   "outputs": [],
   "source": [
    "import torch\n",
    "import pytorch_lightning as pl"
   ]
  },
  {
   "cell_type": "code",
   "execution_count": null,
   "metadata": {
    "colab": {},
    "colab_type": "code",
    "id": "WIYf4-KFQYHl"
   },
   "outputs": [],
   "source": [
    "print(\"Trainer config - \\n\")\n",
    "print(OmegaConf.to_yaml(config.trainer))"
   ]
  },
  {
   "cell_type": "code",
   "execution_count": null,
   "metadata": {
    "colab": {},
    "colab_type": "code",
    "id": "aXuSMYMNQeW7"
   },
   "outputs": [],
   "source": [
    "# Let us modify some trainer configs for this demo\n",
    "# Checks if we have GPU available and uses it\n",
    "cuda = 1 if torch.cuda.is_available() else 0\n",
    "config.trainer.gpus = cuda\n",
    "\n",
    "# Reduces maximum number of epochs to 5 for quick demonstration\n",
    "config.trainer.max_epochs = 10\n",
    "\n",
    "# Remove distributed training flags\n",
    "config.trainer.strategy = None\n",
    "\n",
    "# Remove augmentations\n",
    "config.model.train_ds.augmentor=None"
   ]
  },
  {
   "cell_type": "code",
   "execution_count": null,
   "metadata": {
    "colab": {},
    "colab_type": "code",
    "id": "pBq3eCLwQhCy"
   },
   "outputs": [],
   "source": [
    "trainer = pl.Trainer(**config.trainer)"
   ]
  },
  {
   "cell_type": "markdown",
   "metadata": {
    "colab_type": "text",
    "id": "-xHq_rcmQiry"
   },
   "source": [
    "## Setting up a NeMo Experiment\n",
    "NeMo has an experiment manager that handles logging and checkpointing for us, so let's use it !"
   ]
  },
  {
   "cell_type": "code",
   "execution_count": null,
   "metadata": {
    "colab": {},
    "colab_type": "code",
    "id": "DMm8MPYfQsCS"
   },
   "outputs": [],
   "source": [
    "from nemo.utils.exp_manager import exp_manager\n",
    "log_dir = exp_manager(trainer, config.get(\"exp_manager\", None))\n",
    "# The log_dir provides a path to the current logging directory for easy access\n",
    "print(log_dir)"
   ]
  },
  {
   "cell_type": "markdown",
   "metadata": {
    "colab_type": "text",
    "id": "nQQMlXmLQ7h1"
   },
   "source": [
    "## Building the TitaNet Model\n",
    "TitaNet is a speaker embedding extractor model that can be used for speaker identification tasks - it generates one label for the entire provided audio stream. Therefore we encapsulate it inside the EncDecSpeakerLabelModel as follows."
   ]
  },
  {
   "cell_type": "code",
   "execution_count": null,
   "metadata": {
    "colab": {},
    "colab_type": "code",
    "id": "E_KY_s5LROYf"
   },
   "outputs": [],
   "source": [
    "speaker_model = nemo_asr.models.EncDecSpeakerLabelModel(cfg=config.model, trainer=trainer)"
   ]
  },
  {
   "cell_type": "markdown",
   "metadata": {
    "colab_type": "text",
    "id": "_AphpMhkSVdU"
   },
   "source": [
    "Before we begin training, let us first create a Tensorboard visualization to monitor progress"
   ]
  },
  {
   "cell_type": "code",
   "execution_count": null,
   "metadata": {
    "colab": {},
    "colab_type": "code",
    "id": "BUnDpe_5SbDR"
   },
   "outputs": [],
   "source": [
    "try:\n",
    "  from google import colab\n",
    "  COLAB_ENV = True\n",
    "except (ImportError, ModuleNotFoundError):\n",
    "  COLAB_ENV = False\n",
    "\n",
    "# Load the TensorBoard notebook extension\n",
    "if COLAB_ENV:\n",
    "  %load_ext tensorboard\n",
    "  %tensorboard --logdir {exp_dir}\n",
    "else:\n",
    "  print(\"To use tensorboard, please use this notebook in a Google Colab environment.\")"
   ]
  },
  {
   "cell_type": "markdown",
   "metadata": {
    "colab_type": "text",
    "id": "Or8g1cksSf8C"
   },
   "source": [
    "As any NeMo model is inherently a PyTorch Lightning Model, it can easily be trained in a single line - trainer.fit(model)!\n",
    "We see below that the model begins to get modest scores on the validation set after just 5 epochs of training"
   ]
  },
  {
   "cell_type": "code",
   "execution_count": null,
   "metadata": {
    "colab": {},
    "colab_type": "code",
    "id": "HvYhsOWuSpL_"
   },
   "outputs": [],
   "source": [
    "trainer.fit(speaker_model)"
   ]
  },
  {
   "cell_type": "markdown",
   "metadata": {
    "colab_type": "text",
    "id": "lSRACGt3UAYn"
   },
   "source": [
    "This config is not suited and designed for an4 so you may observe unstable val_loss"
   ]
  },
  {
   "cell_type": "markdown",
   "metadata": {
    "colab_type": "text",
    "id": "jvtVKO8FZsoe"
   },
   "source": [
    "If you have a test manifest file, we can easily compute test accuracy by running\n",
    "<pre><code>trainer.test(speaker_model, ckpt_path=None)\n",
    "</code></pre>\n"
   ]
  },
  {
   "cell_type": "markdown",
   "metadata": {
    "colab_type": "text",
    "id": "FlBwMsRdZfqg"
   },
   "source": [
    "## For Faster Training\n",
    "We can dramatically improve the time taken to train this model by using Multi GPU training along with Mixed Precision.\n",
    "\n",
    "For multi-GPU training, take a look at the [PyTorch Lightning Multi-GPU training section](https://pytorch-lightning.readthedocs.io/en/stable/advanced/multi_gpu.html)\n",
    "\n",
    "For mixed-precision training, take a look at the [PyTorch Lightning Mixed-Precision training section](https://pytorch-lightning.readthedocs.io/en/latest/guides/speed.html#mixed-precision-16-bit-training)\n",
    "\n",
    "### Mixed precision:\n",
    "<pre><code>trainer = Trainer(amp_level='O1', precision=16)\n",
    "</code></pre>\n",
    "\n",
    "### Trainer with a distributed backend:\n",
    "<pre><code>trainer = Trainer(gpus=2, num_nodes=2, accelerator='ddp')\n",
    "</code></pre>\n",
    "\n",
    "Of course, you can combine these flags as well."
   ]
  },
  {
   "cell_type": "markdown",
   "metadata": {
    "colab_type": "text",
    "id": "XcnWub9-0TW2"
   },
   "source": [
    "## Saving/Restoring a checkpoint\n",
    "There are multiple ways to save and load models in NeMo. Since all NeMo models are inherently Lightning Modules, we can use the standard way that PyTorch Lightning saves and restores models.\n",
    "\n",
    "NeMo also provides a more advanced model save/restore format, which encapsulates all the parts of the model that are required to restore that model for immediate use.\n",
    "\n",
    "In this example, we will explore both ways of saving and restoring models, but we will focus on the PyTorch Lightning method.\n",
    "\n",
    "## Saving and Restoring via PyTorch Lightning Checkpoints\n",
    "When using NeMo for training, it is advisable to utilize the exp_manager framework. It is tasked with handling checkpointing and logging (Tensorboard as well as WandB optionally!), as well as dealing with multi-node and multi-GPU logging.\n",
    "\n",
    "Since we utilized the exp_manager framework above, we have access to the directory where the checkpoints exist.\n",
    "\n",
    "exp_manager with the default settings will save multiple checkpoints for us -\n",
    "\n",
    "1) A few checkpoints from certain steps of training. They will have --val_loss= tags\n",
    "\n",
    "2) A checkpoint at the last epoch of training denotes by --last.\n",
    "\n",
    "3) If the model finishes training, it will also have a --last checkpoint."
   ]
  },
  {
   "cell_type": "code",
   "execution_count": null,
   "metadata": {
    "colab": {},
    "colab_type": "code",
    "id": "QSLjq-edaPt_"
   },
   "outputs": [],
   "source": [
    "# Let us list all the checkpoints we have\n",
    "checkpoint_dir = os.path.join(log_dir, 'checkpoints')\n",
    "checkpoint_paths = list(glob.glob(os.path.join(checkpoint_dir, \"*.ckpt\")))\n",
    "checkpoint_paths"
   ]
  },
  {
   "cell_type": "code",
   "execution_count": null,
   "metadata": {
    "colab": {},
    "colab_type": "code",
    "id": "BwltdVWXaroa"
   },
   "outputs": [],
   "source": [
    "final_checkpoint = list(filter(lambda x: \"-last.ckpt\" in x, checkpoint_paths))[0]\n",
    "print(final_checkpoint)"
   ]
  },
  {
   "cell_type": "markdown",
   "metadata": {
    "colab_type": "text",
    "id": "1tGKKojs0fEh"
   },
   "source": [
    "\n",
    "## Restoring from a PyTorch Lightning checkpoint\n",
    "To restore a model using the LightningModule.load_from_checkpoint() class method."
   ]
  },
  {
   "cell_type": "code",
   "execution_count": null,
   "metadata": {
    "colab": {},
    "colab_type": "code",
    "id": "EgyP9cYVbFc8"
   },
   "outputs": [],
   "source": [
    "restored_model = nemo_asr.models.EncDecSpeakerLabelModel.load_from_checkpoint(final_checkpoint)"
   ]
  },
  {
   "cell_type": "markdown",
   "metadata": {
    "colab_type": "text",
    "id": "AnZVMKZpbI_M"
   },
   "source": [
    "# Finetuning\n",
    "Since we don't have any new manifest file to finetune, I will demonstrate here by using the test manifest file we created earlier. \n",
    "an4 test dataset has a different set of speakers from the train set (total number: 10). And as we didn't split this dataset for validation I will use the same for validation. "
   ]
  },
  {
   "cell_type": "markdown",
   "metadata": {
    "colab_type": "text",
    "id": "kV9gInFwQ2F5"
   },
   "source": [
    "So to finetune all we need to do is, update our model config with these manifest paths and change num of decoder classes to create a new decoder with an updated number of classes"
   ]
  },
  {
   "cell_type": "code",
   "execution_count": null,
   "metadata": {
    "colab": {},
    "colab_type": "code",
    "id": "HtXUWmYLQ0PJ"
   },
   "outputs": [],
   "source": [
    "test_manifest = os.path.join(data_dir,'an4/wav/an4test_clstk/test.json')\n",
    "config.model.train_ds.manifest_filepath = test_manifest\n",
    "config.model.validation_ds.manifest_filepath = test_manifest\n",
    "config.model.decoder.num_classes = 10"
   ]
  },
  {
   "cell_type": "markdown",
   "metadata": {
    "colab_type": "text",
    "id": "xpSQ_sk8Rf6z"
   },
   "source": [
    "Once you set up the necessary model config parameters all we need to do is call setup_finetune_model method"
   ]
  },
  {
   "cell_type": "code",
   "execution_count": null,
   "metadata": {
    "colab": {},
    "colab_type": "code",
    "id": "Jt3yy4EVS-S6"
   },
   "outputs": [],
   "source": [
    "restored_model.setup_finetune_model(config.model)"
   ]
  },
  {
   "cell_type": "markdown",
   "metadata": {
    "colab_type": "text",
    "id": "IHy1zE1cTDZn"
   },
   "source": [
    "So we have set up the data and changed the decoder required for finetune, we now just need to create a trainer and start training with a smaller learning rate for fewer epochs"
   ]
  },
  {
   "cell_type": "code",
   "execution_count": null,
   "metadata": {
    "colab": {},
    "colab_type": "code",
    "id": "nBmF6tQITSRl"
   },
   "outputs": [],
   "source": [
    "# Setup the new trainer object\n",
    "# Let us modify some trainer configs for this demo\n",
    "# Checks if we have GPU available and uses it\n",
    "cuda = 1 if torch.cuda.is_available() else 0\n",
    "\n",
    "trainer_config = OmegaConf.create(dict(\n",
    "    gpus=cuda,\n",
    "    max_epochs=5,\n",
    "    max_steps=None,  # computed at runtime if not set\n",
    "    num_nodes=1,\n",
    "    accumulate_grad_batches=1,\n",
    "    checkpoint_callback=False,  # Provided by exp_manager\n",
    "    logger=False,  # Provided by exp_manager\n",
    "    log_every_n_steps=1,  # Interval of logging.\n",
    "    val_check_interval=1.0,  # Set to 0.25 to check 4 times per epoch, or an int for number of iterations\n",
    "))\n",
    "print(OmegaConf.to_yaml(trainer_config))"
   ]
  },
  {
   "cell_type": "code",
   "execution_count": null,
   "metadata": {
    "colab": {},
    "colab_type": "code",
    "id": "bRz-8-xzUHKZ"
   },
   "outputs": [],
   "source": [
    "trainer_finetune = pl.Trainer(**trainer_config)"
   ]
  },
  {
   "cell_type": "markdown",
   "metadata": {
    "colab_type": "text",
    "id": "EOwHTkW-UUy8"
   },
   "source": [
    "## Setting the trainer to the restored model\n",
    "Setting the trainer to the restored model"
   ]
  },
  {
   "cell_type": "code",
   "execution_count": null,
   "metadata": {
    "colab": {},
    "colab_type": "code",
    "id": "0FhYQQQOUPIk"
   },
   "outputs": [],
   "source": [
    "restored_model.set_trainer(trainer_finetune)\n",
    "log_dir_finetune = exp_manager(trainer_finetune, config.get(\"exp_manager\", None))\n",
    "print(log_dir_finetune)"
   ]
  },
  {
   "cell_type": "markdown",
   "metadata": {
    "colab_type": "text",
    "id": "ptexCJ7tUmgs"
   },
   "source": [
    "## Setup optimizer + scheduler\n",
    "For a fine-tuning experiment, let us set up the optimizer and scheduler!\n",
    "We will use a much lower learning rate than before\n"
   ]
  },
  {
   "cell_type": "code",
   "execution_count": null,
   "metadata": {
    "colab": {},
    "colab_type": "code",
    "id": "TUyjEAeSUjf2"
   },
   "outputs": [],
   "source": [
    "import copy\n",
    "optim_sched_cfg = copy.deepcopy(restored_model._cfg.optim)\n",
    "# Struct mode prevents us from popping off elements from the config, so let us disable it\n",
    "OmegaConf.set_struct(optim_sched_cfg, False)"
   ]
  },
  {
   "cell_type": "code",
   "execution_count": null,
   "metadata": {
    "colab": {},
    "colab_type": "code",
    "id": "5JViMr7pUzvi"
   },
   "outputs": [],
   "source": [
    "# Let us change the maximum learning rate to previous minimum learning rate\n",
    "optim_sched_cfg.lr = 0.001\n",
    "\n",
    "# Set \"min_lr\" to lower value\n",
    "optim_sched_cfg.sched.min_lr = 1e-4\n",
    "\n",
    "print(OmegaConf.to_yaml(optim_sched_cfg))"
   ]
  },
  {
   "cell_type": "code",
   "execution_count": null,
   "metadata": {
    "colab": {},
    "colab_type": "code",
    "id": "AjqdCggzVFrY"
   },
   "outputs": [],
   "source": [
    "# Now let us update the optimizer settings\n",
    "restored_model.setup_optimization(optim_sched_cfg)"
   ]
  },
  {
   "cell_type": "code",
   "execution_count": null,
   "metadata": {
    "colab": {},
    "colab_type": "code",
    "id": "3mWlJZiOVIuO"
   },
   "outputs": [],
   "source": [
    "# We can also just directly replace the config inplace if we choose to\n",
    "restored_model._cfg.optim = optim_sched_cfg"
   ]
  },
  {
   "cell_type": "markdown",
   "metadata": {
    "colab_type": "text",
    "id": "lc3fzGYVVTyi"
   },
   "source": [
    "## Fine-tune training step\n",
    "We fine-tune on the subset recognition problem. Note, the model was originally trained on these classes (the subset defined here has already been trained on above).\n",
    "\n",
    "When fine-tuning on a truly new dataset, we will not see such a dramatic improvement in performance. However, it should still converge a little faster than if it was trained from scratch."
   ]
  },
  {
   "cell_type": "code",
   "execution_count": null,
   "metadata": {
    "colab": {},
    "colab_type": "code",
    "id": "uFIOsuFYVLzr"
   },
   "outputs": [],
   "source": [
    "## Fine-tuning for 5 epochs¶\n",
    "trainer_finetune.fit(restored_model)"
   ]
  },
  {
   "cell_type": "markdown",
   "metadata": {
    "colab_type": "text",
    "id": "5DNidtl4VplU"
   },
   "source": [
    "# Saving .nemo file\n",
    "Now we can save the whole config and model parameters in a single .nemo and we can anytime restore from it"
   ]
  },
  {
   "cell_type": "code",
   "execution_count": null,
   "metadata": {
    "colab": {},
    "colab_type": "code",
    "id": "am5wej6-VdZW"
   },
   "outputs": [],
   "source": [
    "restored_model.save_to(os.path.join(log_dir_finetune, '..',\"titanet-large.nemo\"))"
   ]
  },
  {
   "cell_type": "code",
   "execution_count": null,
   "metadata": {
    "colab": {},
    "colab_type": "code",
    "id": "WnBhFJefV-Pf"
   },
   "outputs": [],
   "source": [
    "!ls {log_dir_finetune}/.."
   ]
  },
  {
   "cell_type": "code",
   "execution_count": null,
   "metadata": {
    "colab": {},
    "colab_type": "code",
    "id": "kVx1hNP_V_iz"
   },
   "outputs": [],
   "source": [
    "# restore from a save model\n",
    "restored_model_2 = nemo_asr.models.EncDecSpeakerLabelModel.restore_from(os.path.join(log_dir_finetune, '..', \"titanet-large.nemo\"))\n"
   ]
  },
  {
   "cell_type": "markdown",
   "metadata": {
    "colab_type": "text",
    "id": "80tLWTN40uaB"
   },
   "source": [
    "# Speaker Verification"
   ]
  },
  {
   "cell_type": "markdown",
   "metadata": {
    "colab_type": "text",
    "id": "VciRUIRz0y6P"
   },
   "source": [
    "Training for a speaker verification model is almost the same as the speaker recognition model with a change in the loss function. Angular Loss is a better function to train for a speaker verification model as the model is trained in an end to end manner with loss optimizing for embeddings cluster to be far from each other for different speaker by maximizing the angle between these clusters"
   ]
  },
  {
   "cell_type": "markdown",
   "metadata": {
    "colab_type": "text",
    "id": "ULTjBuFI19Js"
   },
   "source": [
    "To train for verification we just need to toggle `angular` flag in `config.model.decoder.params.angular = True` else set it to `False` to train with cross-entropy loss for identification purposes. \n",
    "Once we set this, the loss will be changed to angular loss and we can follow the above steps to the model.\n",
    "Note the scale and margin values to be set for the loss function are present at `config.model.loss.scale` and `config.model.loss.margin`"
   ]
  },
  {
   "cell_type": "markdown",
   "metadata": {
    "colab_type": "text",
    "id": "LcKiNEY032-t"
   },
   "source": [
    "## Extract Speaker Embeddings\n",
    "Once you have a trained model or use one of our pretrained nemo checkpoints to get speaker embeddings for any speaker.\n",
    "\n",
    "To demonstrate this we shall use `nemo_asr.models.EncDecSpeakerLabelModel` with say 5 audio_samples from our dev manifest set. This model is specifically for inference purposes to extract embeddings from a trained `.nemo` model"
   ]
  },
  {
   "cell_type": "code",
   "execution_count": null,
   "metadata": {
    "colab": {},
    "colab_type": "code",
    "id": "uXEzKMHf3r6-"
   },
   "outputs": [],
   "source": [
    "verification_model = nemo_asr.models.EncDecSpeakerLabelModel.restore_from(os.path.join(log_dir_finetune, '..', 'titanet-large.nemo'))"
   ]
  },
  {
   "cell_type": "markdown",
   "metadata": {
    "colab_type": "text",
    "id": "Y-XiLHMQ8BIk"
   },
   "source": [
    "Now, we need to pass the necessary manifest_filepath and params to set up the data loader for extracting embeddings"
   ]
  },
  {
   "cell_type": "code",
   "execution_count": null,
   "metadata": {
    "colab": {},
    "colab_type": "code",
    "id": "lk2vsDJk9PS8"
   },
   "outputs": [],
   "source": [
    "!head -5 {validation_manifest} > embeddings_manifest.json"
   ]
  },
  {
   "cell_type": "code",
   "execution_count": null,
   "metadata": {
    "colab": {},
    "colab_type": "code",
    "id": "DEd5poCr9yrP"
   },
   "outputs": [],
   "source": [
    "config.model.train_ds"
   ]
  },
  {
   "cell_type": "code",
   "execution_count": null,
   "metadata": {},
   "outputs": [],
   "source": [
    "from nemo.collections.asr.parts.utils.speaker_utils import embedding_normalize\n",
    "from tqdm import  tqdm\n",
    "try:\n",
    "    from torch.cuda.amp import autocast\n",
    "except ImportError:\n",
    "    from contextlib import contextmanager\n",
    "\n",
    "    @contextmanager\n",
    "    def autocast(enabled=None):\n",
    "        yield\n",
    "import numpy as np\n",
    "import json\n",
    "import pickle as pkl"
   ]
  },
  {
   "cell_type": "code",
   "execution_count": null,
   "metadata": {
    "colab": {},
    "colab_type": "code",
    "id": "JIHok6LD8g0F"
   },
   "outputs": [],
   "source": [
    "def get_embeddings(speaker_model, manifest_file, batch_size=1, embedding_dir='./', device='cuda'):\n",
    "    test_config = OmegaConf.create(\n",
    "        dict(\n",
    "            manifest_filepath=manifest_file,\n",
    "            sample_rate=16000,\n",
    "            labels=None,\n",
    "            batch_size=batch_size,\n",
    "            shuffle=False,\n",
    "            time_length=20,\n",
    "        )\n",
    "    )\n",
    "\n",
    "    speaker_model.setup_test_data(test_config)\n",
    "    speaker_model = speaker_model.to(device)\n",
    "    speaker_model.eval()\n",
    "\n",
    "    all_embs=[]\n",
    "    out_embeddings = {}\n",
    "           \n",
    "    for test_batch in tqdm(speaker_model.test_dataloader()):\n",
    "        test_batch = [x.to(device) for x in test_batch]\n",
    "        audio_signal, audio_signal_len, labels, slices = test_batch\n",
    "        with autocast():\n",
    "            _, embs = speaker_model.forward(input_signal=audio_signal, input_signal_length=audio_signal_len)\n",
    "            emb_shape = embs.shape[-1]\n",
    "            embs = embs.view(-1, emb_shape)\n",
    "            all_embs.extend(embs.cpu().detach().numpy())\n",
    "        del test_batch\n",
    "\n",
    "    all_embs = np.asarray(all_embs)\n",
    "    all_embs = embedding_normalize(all_embs)\n",
    "    with open(manifest_file, 'r') as manifest:\n",
    "        for i, line in enumerate(manifest.readlines()):\n",
    "            line = line.strip()\n",
    "            dic = json.loads(line)\n",
    "            uniq_name = '@'.join(dic['audio_filepath'].split('/')[-3:])\n",
    "            out_embeddings[uniq_name] = all_embs[i]\n",
    "\n",
    "    embedding_dir = os.path.join(embedding_dir, 'embeddings')\n",
    "    if not os.path.exists(embedding_dir):\n",
    "        os.makedirs(embedding_dir, exist_ok=True)\n",
    "\n",
    "    prefix = manifest_file.split('/')[-1].rsplit('.', 1)[-2]\n",
    "\n",
    "    name = os.path.join(embedding_dir, prefix)\n",
    "    embeddings_file = name + '_embeddings.pkl'\n",
    "    pkl.dump(out_embeddings, open(embeddings_file, 'wb'))\n",
    "    print(\"Saved embedding files to {}\".format(embedding_dir))"
   ]
  },
  {
   "cell_type": "code",
   "execution_count": null,
   "metadata": {
    "colab": {},
    "colab_type": "code",
    "id": "u2FRecqD-ln5"
   },
   "outputs": [],
   "source": [
    "manifest_filepath = os.path.join(NEMO_ROOT,'embeddings_manifest.json')\n",
    "device = 'cuda' if torch.cuda.is_available() else 'cpu'\n",
    "get_embeddings(verification_model, manifest_filepath, batch_size=64,embedding_dir='./', device=device)"
   ]
  },
  {
   "cell_type": "markdown",
   "metadata": {
    "colab_type": "text",
    "id": "zfjXPsjzDOgr"
   },
   "source": [
    "Embeddings are stored in dict structure with key-value pair, key being uniq_name generated based on audio_filepath of the sample present in manifest_file in `embedding_dir`"
   ]
  },
  {
   "cell_type": "code",
   "execution_count": null,
   "metadata": {
    "colab": {},
    "colab_type": "code",
    "id": "hmTeSR6jD28k"
   },
   "outputs": [],
   "source": [
    "ls ./embeddings/"
   ]
  },
  {
   "cell_type": "code",
   "execution_count": null,
   "metadata": {},
   "outputs": [],
   "source": []
  }
 ],
 "metadata": {
  "accelerator": "GPU",
  "colab": {
   "collapsed_sections": [],
   "name": "Speaker_Recogniton_Verification.ipynb",
   "provenance": [],
   "toc_visible": true
  },
  "kernelspec": {
   "display_name": "Python 3 (ipykernel)",
   "language": "python",
   "name": "python3"
  },
  "language_info": {
   "codemirror_mode": {
    "name": "ipython",
    "version": 3
   },
   "file_extension": ".py",
   "mimetype": "text/x-python",
   "name": "python",
   "nbconvert_exporter": "python",
   "pygments_lexer": "ipython3",
   "version": "3.8.12"
  }
 },
 "nbformat": 4,
 "nbformat_minor": 1
=======
    "cells": [
        {
            "cell_type": "code",
            "execution_count": null,
            "metadata": {
                "colab": {},
                "colab_type": "code",
                "id": "iyLoWDsb9rEs"
            },
            "outputs": [],
            "source": [
                "\"\"\"\n",
                "You can run either this notebook locally (if you have all the dependencies and a GPU) or on Google Colab.\n",
                "\n",
                "Instructions for setting up Colab are as follows:\n",
                "1. Open a new Python 3 notebook.\n",
                "2. Import this notebook from GitHub (File -> Upload Notebook -> \"GITHUB\" tab -> copy/paste GitHub URL)\n",
                "3. Connect to an instance with a GPU (Runtime -> Change runtime type -> select \"GPU\" for hardware accelerator)\n",
                "4. Run this cell to set up dependencies.\n",
                "\"\"\"\n",
                "# If you're using Google Colab and not running locally, run this cell.\n",
                "\n",
                "## Install dependencies\n",
                "!pip install wget\n",
                "!apt-get install sox libsndfile1 ffmpeg\n",
                "!pip install unidecode\n",
                "\n",
                "# ## Install NeMo\n",
                "BRANCH = 'main'\n",
                "!python -m pip install git+https://github.com/NVIDIA/NeMo.git@$BRANCH#egg=nemo_toolkit[asr]\n",
                "\n",
                "# Install TorchAudio\n",
                "!pip install torchaudio>=0.10.0 -f https://download.pytorch.org/whl/torch_stable.html\n"
            ]
        },
        {
            "cell_type": "markdown",
            "metadata": {
                "colab_type": "text",
                "id": "oDzak_FIB9LS"
            },
            "source": [
                "# **SPEAKER RECOGNITION** \n",
                "Speaker Recognition (SR) is a broad research area that solves two major tasks: speaker identification (who is speaking?) and\n",
                "speaker verification (is the speaker who they claim to be?). In this work, we focus on text-independent speaker recognition when the identity of the speaker is based on how the speech is spoken,\n",
                "not necessarily in what is being said. Typically such SR systems operate on unconstrained speech utterances,\n",
                "which are converted into vectors of fixed length, called speaker embeddings. Speaker embeddings are also used in\n",
                "automatic speech recognition (ASR) and speech synthesis."
            ]
        },
        {
            "cell_type": "markdown",
            "metadata": {
                "colab_type": "text",
                "id": "ydqmdcDxCeXb"
            },
            "source": [
                "In this tutorial, we shall first train these embeddings on speaker-related datasets, and then get speaker embeddings from a pretrained network for a new dataset. Since Google Colab has very slow read-write speeds, I'll be demonstrating this tutorial using [an4](http://www.speech.cs.cmu.edu/databases/an4/). \n",
                "\n",
                "Instead, if you'd like to try on a bigger dataset like [hi-mia](https://arxiv.org/abs/1912.01231) use the [get_hi-mia-data.py](https://github.com/NVIDIA/NeMo/blob/stable/scripts/dataset_processing/get_hi-mia_data.py) script to download the necessary files, extract them, also re-sample to 16Khz if any of these samples are not at 16Khz. "
            ]
        },
        {
            "cell_type": "code",
            "execution_count": null,
            "metadata": {
                "colab": {},
                "colab_type": "code",
                "id": "vqUBayc_Ctcr"
            },
            "outputs": [],
            "source": [
                "import os\n",
                "NEMO_ROOT = os.getcwd()\n",
                "print(NEMO_ROOT)\n",
                "import glob\n",
                "import subprocess\n",
                "import tarfile\n",
                "import wget\n",
                "\n",
                "data_dir = os.path.join(NEMO_ROOT,'data')\n",
                "os.makedirs(data_dir, exist_ok=True)\n",
                "\n",
                "# Download the dataset. This will take a few moments...\n",
                "print(\"******\")\n",
                "if not os.path.exists(data_dir + '/an4_sphere.tar.gz'):\n",
                "    an4_url = 'https://dldata-public.s3.us-east-2.amazonaws.com/an4_sphere.tar.gz'  # for the original source, please visit http://www.speech.cs.cmu.edu/databases/an4/an4_sphere.tar.gz \n",
                "    an4_path = wget.download(an4_url, data_dir)\n",
                "    print(f\"Dataset downloaded at: {an4_path}\")\n",
                "else:\n",
                "    print(\"Tarfile already exists.\")\n",
                "    an4_path = data_dir + '/an4_sphere.tar.gz'\n",
                "\n",
                "# Untar and convert .sph to .wav (using sox)\n",
                "tar = tarfile.open(an4_path)\n",
                "tar.extractall(path=data_dir)\n",
                "\n",
                "print(\"Converting .sph to .wav...\")\n",
                "sph_list = glob.glob(data_dir + '/an4/**/*.sph', recursive=True)\n",
                "for sph_path in sph_list:\n",
                "    wav_path = sph_path[:-4] + '.wav'\n",
                "    cmd = [\"sox\", sph_path, wav_path]\n",
                "    subprocess.run(cmd)\n",
                "print(\"Finished conversion.\\n******\")"
            ]
        },
        {
            "cell_type": "markdown",
            "metadata": {
                "colab_type": "text",
                "id": "t5PrWzkiDbHy"
            },
            "source": [
                "Since an4 is not designed for speaker recognition, this facilitates the opportunity to demonstrate how you can generate manifest files that are necessary for training. These methods can be applied to any dataset to get similar training manifest files. \n",
                "\n",
                "First get an scp file(s) which has all the wav files with absolute paths for each of the train, dev, and test set. This can be easily done by the `find` bash command"
            ]
        },
        {
            "cell_type": "code",
            "execution_count": null,
            "metadata": {
                "colab": {},
                "colab_type": "code",
                "id": "vnrUh3vuDSRN"
            },
            "outputs": [],
            "source": [
                "!find {data_dir}/an4/wav/an4_clstk  -iname \"*.wav\" > data/an4/wav/an4_clstk/train_all.scp"
            ]
        },
        {
            "cell_type": "markdown",
            "metadata": {
                "colab_type": "text",
                "id": "BhWVg2QoDhL3"
            },
            "source": [
                "Let's look at the first 3 lines of scp file for train."
            ]
        },
        {
            "cell_type": "code",
            "execution_count": null,
            "metadata": {
                "colab": {},
                "colab_type": "code",
                "id": "BfnMK302Du20"
            },
            "outputs": [],
            "source": [
                "!head -n 3 {data_dir}/an4/wav/an4_clstk/train_all.scp"
            ]
        },
        {
            "cell_type": "markdown",
            "metadata": {
                "colab_type": "text",
                "id": "Y9L9Tl0XDw5Z"
            },
            "source": [
                "Since we created the scp file for the train, we use `scp_to_manifest.py` to convert this scp file to a manifest file and then optionally split the files to train \\& dev for evaluating the models while training by using the `--split` flag. We wouldn't be needing the `--split` option for the test folder. \n",
                "Accordingly please mention the `id` number, which is the field num separated by `/` to be considered as the speaker label "
            ]
        },
        {
            "cell_type": "markdown",
            "metadata": {
                "colab_type": "text",
                "id": "_LYwHAr1G8hp"
            },
            "source": [
                "After the download and conversion, your `data` folder should contain directories with manifest files as:\n",
                "\n",
                "* `data/<path>/train.json`\n",
                "* `data/<path>/dev.json` \n",
                "* `data/<path>/train_all.json` \n",
                "\n",
                "Each line in the manifest file describes a training sample - `audio_filepath` contains the path to the wav file, `duration` it's duration in seconds, and `label` is the speaker class label:\n",
                "\n",
                "`{\"audio_filepath\": \"<absolute path to dataset>data/an4/wav/an4test_clstk/menk/cen4-menk-b.wav\", \"duration\": 3.9, \"label\": \"menk\"}` "
            ]
        },
        {
            "cell_type": "code",
            "execution_count": null,
            "metadata": {
                "colab": {},
                "colab_type": "code",
                "id": "mpAv77JoD98c"
            },
            "outputs": [],
            "source": [
                "if not os.path.exists('scripts'):\n",
                "  print(\"Downloading necessary scripts\")\n",
                "  !mkdir -p scripts/speaker_tasks\n",
                "  !wget -P scripts/speaker_tasks/ https://raw.githubusercontent.com/NVIDIA/NeMo/$BRANCH/scripts/speaker_tasks/scp_to_manifest.py\n",
                "!python {NEMO_ROOT}/scripts/speaker_tasks/scp_to_manifest.py --scp {data_dir}/an4/wav/an4_clstk/train_all.scp --id -2 --out {data_dir}/an4/wav/an4_clstk/all_manifest.json --split"
            ]
        },
        {
            "cell_type": "markdown",
            "metadata": {
                "colab_type": "text",
                "id": "5kPCmx5DHvY5"
            },
            "source": [
                "Generate the scp for the test folder and then convert it to a manifest."
            ]
        },
        {
            "cell_type": "code",
            "execution_count": null,
            "metadata": {
                "colab": {},
                "colab_type": "code",
                "id": "nMd24GVaFBwr"
            },
            "outputs": [],
            "source": [
                "!find {data_dir}/an4/wav/an4test_clstk  -iname \"*.wav\" > {data_dir}/an4/wav/an4test_clstk/test_all.scp\n",
                "!python {NEMO_ROOT}/scripts/speaker_tasks/scp_to_manifest.py --scp {data_dir}/an4/wav/an4test_clstk/test_all.scp --id -2 --out {data_dir}/an4/wav/an4test_clstk/test.json"
            ]
        },
        {
            "cell_type": "markdown",
            "metadata": {
                "colab_type": "text",
                "id": "H5FPmxUkGakD"
            },
            "source": [
                "## Path to manifest files\n"
            ]
        },
        {
            "cell_type": "code",
            "execution_count": null,
            "metadata": {
                "colab": {},
                "colab_type": "code",
                "id": "vo-VnYPtJO_v"
            },
            "outputs": [],
            "source": [
                "train_manifest = os.path.join(data_dir,'an4/wav/an4_clstk/train.json')\n",
                "validation_manifest = os.path.join(data_dir,'an4/wav/an4_clstk/dev.json')\n",
                "test_manifest = os.path.join(data_dir,'an4/wav/an4_clstk/dev.json')"
            ]
        },
        {
            "cell_type": "markdown",
            "metadata": {
                "colab_type": "text",
                "id": "KyDVdtjAL2__"
            },
            "source": [
                "As the goal of most speaker-related systems is to get good speaker level embeddings that could help distinguish from\n",
                "other speakers, we shall first train these embeddings in end-to-end\n",
                "manner optimizing the [TitaNet](https://arxiv.org/pdf/2110.04410.pdf) model.\n",
                "We modify the decoder to get these fixed-size embeddings irrespective of the length of the input audio."
            ]
        },
        {
            "cell_type": "markdown",
            "metadata": {
                "colab_type": "text",
                "id": "OJtU_GEdMUUo"
            },
            "source": [
                "# Training\n",
                "Import necessary packages"
            ]
        },
        {
            "cell_type": "code",
            "execution_count": null,
            "metadata": {
                "colab": {},
                "colab_type": "code",
                "id": "o1ojB0cZMSmv"
            },
            "outputs": [],
            "source": [
                "import nemo\n",
                "# NeMo's ASR collection - this collections contains complete ASR models and\n",
                "# building blocks (modules) for ASR\n",
                "import nemo.collections.asr as nemo_asr\n",
                "from omegaconf import OmegaConf"
            ]
        },
        {
            "cell_type": "markdown",
            "metadata": {
                "colab_type": "text",
                "id": "m5Zho11LNAFJ"
            },
            "source": [
                "## Model Configuration \n",
                "The TitaNet Model is defined in a config file which declares multiple important sections.\n",
                "\n",
                "They are:\n",
                "\n",
                "1) model: All arguments that will relate to the Model - preprocessors, encoder, decoder, optimizer and schedulers, datasets, and any other related information\n",
                "\n",
                "2) trainer: Any argument to be passed to PyTorch Lightning"
            ]
        },
        {
            "cell_type": "code",
            "execution_count": null,
            "metadata": {
                "colab": {},
                "colab_type": "code",
                "id": "6HQtZfKnMhpI"
            },
            "outputs": [],
            "source": [
                "# This line will print the entire config of sample SpeakerNet model\n",
                "!mkdir conf \n",
                "!wget -P conf https://raw.githubusercontent.com/NVIDIA/NeMo/$BRANCH/examples/speaker_tasks/recognition/conf/titanet-large.yaml\n",
                "MODEL_CONFIG = os.path.join(NEMO_ROOT,'conf/titanet-large.yaml')\n",
                "config = OmegaConf.load(MODEL_CONFIG)\n",
                "print(OmegaConf.to_yaml(config))"
            ]
        },
        {
            "cell_type": "markdown",
            "metadata": {
                "colab_type": "text",
                "id": "HtbXN-cFOwxi"
            },
            "source": [
                "## Setting up the datasets within the config\n",
                "If you'll notice, there are a few config dictionaries called train_ds, validation_ds and test_ds. These are configurations used to setup the Dataset and DataLoaders of the corresponding config."
            ]
        },
        {
            "cell_type": "code",
            "execution_count": null,
            "metadata": {
                "colab": {},
                "colab_type": "code",
                "id": "NPBIf1jmNgjn"
            },
            "outputs": [],
            "source": [
                "print(OmegaConf.to_yaml(config.model.train_ds))\n",
                "print(OmegaConf.to_yaml(config.model.validation_ds))"
            ]
        },
        {
            "cell_type": "markdown",
            "metadata": {
                "colab_type": "text",
                "id": "PLIjKOMUP0YE"
            },
            "source": [
                "You will often notice that some configs have ??? in place of paths. This is used as a placeholder so that the user can change the value at a later time.\n",
                "\n",
                "Let's add the paths to the manifests to the config above\n",
                "Also, since an4 dataset doesn't have a test set of the same speakers used in training, we will use validation manifest as test manifest for demonstration purposes"
            ]
        },
        {
            "cell_type": "code",
            "execution_count": null,
            "metadata": {
                "colab": {},
                "colab_type": "code",
                "id": "TSotpjL_O2BN"
            },
            "outputs": [],
            "source": [
                "config.model.train_ds.manifest_filepath = train_manifest\n",
                "config.model.validation_ds.manifest_filepath = validation_manifest"
            ]
        },
        {
            "cell_type": "markdown",
            "metadata": {},
            "source": [
                "Note: Since we are training speaker embedding extractor model for verification we do not add test_ds dataset. To include it add it to config and replace manifest file as \n",
                "`config.model.test_ds.manifest_filepath = test_manifest`"
            ]
        },
        {
            "cell_type": "markdown",
            "metadata": {
                "colab_type": "text",
                "id": "xy6_Lf6fW9aJ"
            },
            "source": [
                "Also as we are training on an4 dataset, there are 74 speaker labels in training, and we need to set this in the decoder config"
            ]
        },
        {
            "cell_type": "code",
            "execution_count": null,
            "metadata": {
                "colab": {},
                "colab_type": "code",
                "id": "-B96tFTnW8Yh"
            },
            "outputs": [],
            "source": [
                "config.model.decoder.num_classes = 74"
            ]
        },
        {
            "cell_type": "markdown",
            "metadata": {
                "colab_type": "text",
                "id": "83pHBRDpQTF0"
            },
            "source": [
                "## Building the PyTorch Lightning Trainer\n",
                "NeMo models are primarily PyTorch Lightning modules - and therefore are entirely compatible with the PyTorch Lightning ecosystem!\n",
                "\n",
                "Let us first instantiate a Trainer object!"
            ]
        },
        {
            "cell_type": "code",
            "execution_count": null,
            "metadata": {
                "colab": {},
                "colab_type": "code",
                "id": "GWzGJoHMQQnG"
            },
            "outputs": [],
            "source": [
                "import torch\n",
                "import pytorch_lightning as pl"
            ]
        },
        {
            "cell_type": "code",
            "execution_count": null,
            "metadata": {
                "colab": {},
                "colab_type": "code",
                "id": "WIYf4-KFQYHl"
            },
            "outputs": [],
            "source": [
                "print(\"Trainer config - \\n\")\n",
                "print(OmegaConf.to_yaml(config.trainer))"
            ]
        },
        {
            "cell_type": "code",
            "execution_count": null,
            "metadata": {
                "colab": {},
                "colab_type": "code",
                "id": "aXuSMYMNQeW7"
            },
            "outputs": [],
            "source": [
                "# Let us modify some trainer configs for this demo\n",
                "# Checks if we have GPU available and uses it\n",
                "accelerator = 'gpu' if torch.cuda.is_available() else 'cpu'\n",
                "config.trainer.devices = 1\n",
                "config.trainer.accelerator = accelerator\n",
                "\n",
                "# Reduces maximum number of epochs to 5 for quick demonstration\n",
                "config.trainer.max_epochs = 10\n",
                "\n",
                "# Remove distributed training flags\n",
                "config.trainer.strategy = None\n",
                "\n",
                "# Remove augmentations\n",
                "config.model.train_ds.augmentor=None"
            ]
        },
        {
            "cell_type": "code",
            "execution_count": null,
            "metadata": {
                "colab": {},
                "colab_type": "code",
                "id": "pBq3eCLwQhCy"
            },
            "outputs": [],
            "source": [
                "trainer = pl.Trainer(**config.trainer)"
            ]
        },
        {
            "cell_type": "markdown",
            "metadata": {
                "colab_type": "text",
                "id": "-xHq_rcmQiry"
            },
            "source": [
                "## Setting up a NeMo Experiment\n",
                "NeMo has an experiment manager that handles logging and checkpointing for us, so let's use it !"
            ]
        },
        {
            "cell_type": "code",
            "execution_count": null,
            "metadata": {
                "colab": {},
                "colab_type": "code",
                "id": "DMm8MPYfQsCS"
            },
            "outputs": [],
            "source": [
                "from nemo.utils.exp_manager import exp_manager\n",
                "log_dir = exp_manager(trainer, config.get(\"exp_manager\", None))\n",
                "# The log_dir provides a path to the current logging directory for easy access\n",
                "print(log_dir)"
            ]
        },
        {
            "cell_type": "markdown",
            "metadata": {
                "colab_type": "text",
                "id": "nQQMlXmLQ7h1"
            },
            "source": [
                "## Building the TitaNet Model\n",
                "TitaNet is a speaker embedding extractor model that can be used for speaker identification tasks - it generates one label for the entire provided audio stream. Therefore we encapsulate it inside the EncDecSpeakerLabelModel as follows."
            ]
        },
        {
            "cell_type": "code",
            "execution_count": null,
            "metadata": {
                "colab": {},
                "colab_type": "code",
                "id": "E_KY_s5LROYf"
            },
            "outputs": [],
            "source": [
                "speaker_model = nemo_asr.models.EncDecSpeakerLabelModel(cfg=config.model, trainer=trainer)"
            ]
        },
        {
            "cell_type": "markdown",
            "metadata": {
                "colab_type": "text",
                "id": "_AphpMhkSVdU"
            },
            "source": [
                "Before we begin training, let us first create a Tensorboard visualization to monitor progress"
            ]
        },
        {
            "cell_type": "code",
            "execution_count": null,
            "metadata": {
                "colab": {},
                "colab_type": "code",
                "id": "BUnDpe_5SbDR"
            },
            "outputs": [],
            "source": [
                "try:\n",
                "  from google import colab\n",
                "  COLAB_ENV = True\n",
                "except (ImportError, ModuleNotFoundError):\n",
                "  COLAB_ENV = False\n",
                "\n",
                "# Load the TensorBoard notebook extension\n",
                "if COLAB_ENV:\n",
                "  %load_ext tensorboard\n",
                "  %tensorboard --logdir {exp_dir}\n",
                "else:\n",
                "  print(\"To use tensorboard, please use this notebook in a Google Colab environment.\")"
            ]
        },
        {
            "cell_type": "markdown",
            "metadata": {
                "colab_type": "text",
                "id": "Or8g1cksSf8C"
            },
            "source": [
                "As any NeMo model is inherently a PyTorch Lightning Model, it can easily be trained in a single line - trainer.fit(model)!\n",
                "We see below that the model begins to get modest scores on the validation set after just 5 epochs of training"
            ]
        },
        {
            "cell_type": "code",
            "execution_count": null,
            "metadata": {
                "colab": {},
                "colab_type": "code",
                "id": "HvYhsOWuSpL_"
            },
            "outputs": [],
            "source": [
                "trainer.fit(speaker_model)"
            ]
        },
        {
            "cell_type": "markdown",
            "metadata": {
                "colab_type": "text",
                "id": "lSRACGt3UAYn"
            },
            "source": [
                "This config is not suited and designed for an4 so you may observe unstable val_loss"
            ]
        },
        {
            "cell_type": "markdown",
            "metadata": {
                "colab_type": "text",
                "id": "jvtVKO8FZsoe"
            },
            "source": [
                "If you have a test manifest file, we can easily compute test accuracy by running\n",
                "<pre><code>trainer.test(speaker_model, ckpt_path=None)\n",
                "</code></pre>\n"
            ]
        },
        {
            "cell_type": "markdown",
            "metadata": {
                "colab_type": "text",
                "id": "FlBwMsRdZfqg"
            },
            "source": [
                "## For Faster Training\n",
                "We can dramatically improve the time taken to train this model by using Multi GPU training along with Mixed Precision.\n",
                "\n",
                "For multi-GPU training, take a look at the [PyTorch Lightning Multi-GPU training section](https://pytorch-lightning.readthedocs.io/en/stable/advanced/multi_gpu.html)\n",
                "\n",
                "For mixed-precision training, take a look at the [PyTorch Lightning Mixed-Precision training section](https://pytorch-lightning.readthedocs.io/en/latest/guides/speed.html#mixed-precision-16-bit-training)\n",
                "\n",
                "### Mixed precision:\n",
                "<pre><code>trainer = Trainer(amp_level='O1', precision=16)\n",
                "</code></pre>\n",
                "\n",
                "### Trainer with a distributed backend:\n",
                "<pre><code>trainer = Trainer(devices=2, num_nodes=2, accelerator='gpu', strategy='dp')\n",
                "</code></pre>\n",
                "\n",
                "Of course, you can combine these flags as well."
            ]
        },
        {
            "cell_type": "markdown",
            "metadata": {
                "colab_type": "text",
                "id": "XcnWub9-0TW2"
            },
            "source": [
                "## Saving/Restoring a checkpoint\n",
                "There are multiple ways to save and load models in NeMo. Since all NeMo models are inherently Lightning Modules, we can use the standard way that PyTorch Lightning saves and restores models.\n",
                "\n",
                "NeMo also provides a more advanced model save/restore format, which encapsulates all the parts of the model that are required to restore that model for immediate use.\n",
                "\n",
                "In this example, we will explore both ways of saving and restoring models, but we will focus on the PyTorch Lightning method.\n",
                "\n",
                "## Saving and Restoring via PyTorch Lightning Checkpoints\n",
                "When using NeMo for training, it is advisable to utilize the exp_manager framework. It is tasked with handling checkpointing and logging (Tensorboard as well as WandB optionally!), as well as dealing with multi-node and multi-GPU logging.\n",
                "\n",
                "Since we utilized the exp_manager framework above, we have access to the directory where the checkpoints exist.\n",
                "\n",
                "exp_manager with the default settings will save multiple checkpoints for us -\n",
                "\n",
                "1) A few checkpoints from certain steps of training. They will have --val_loss= tags\n",
                "\n",
                "2) A checkpoint at the last epoch of training denotes by --last.\n",
                "\n",
                "3) If the model finishes training, it will also have a --last checkpoint."
            ]
        },
        {
            "cell_type": "code",
            "execution_count": null,
            "metadata": {
                "colab": {},
                "colab_type": "code",
                "id": "QSLjq-edaPt_"
            },
            "outputs": [],
            "source": [
                "# Let us list all the checkpoints we have\n",
                "checkpoint_dir = os.path.join(log_dir, 'checkpoints')\n",
                "checkpoint_paths = list(glob.glob(os.path.join(checkpoint_dir, \"*.ckpt\")))\n",
                "checkpoint_paths"
            ]
        },
        {
            "cell_type": "code",
            "execution_count": null,
            "metadata": {
                "colab": {},
                "colab_type": "code",
                "id": "BwltdVWXaroa"
            },
            "outputs": [],
            "source": [
                "final_checkpoint = list(filter(lambda x: \"-last.ckpt\" in x, checkpoint_paths))[0]\n",
                "print(final_checkpoint)"
            ]
        },
        {
            "cell_type": "markdown",
            "metadata": {
                "colab_type": "text",
                "id": "1tGKKojs0fEh"
            },
            "source": [
                "\n",
                "## Restoring from a PyTorch Lightning checkpoint\n",
                "To restore a model using the LightningModule.load_from_checkpoint() class method."
            ]
        },
        {
            "cell_type": "code",
            "execution_count": null,
            "metadata": {
                "colab": {},
                "colab_type": "code",
                "id": "EgyP9cYVbFc8"
            },
            "outputs": [],
            "source": [
                "restored_model = nemo_asr.models.EncDecSpeakerLabelModel.load_from_checkpoint(final_checkpoint)"
            ]
        },
        {
            "cell_type": "markdown",
            "metadata": {
                "colab_type": "text",
                "id": "AnZVMKZpbI_M"
            },
            "source": [
                "# Finetuning\n",
                "Since we don't have any new manifest file to finetune, I will demonstrate here by using the test manifest file we created earlier. \n",
                "an4 test dataset has a different set of speakers from the train set (total number: 10). And as we didn't split this dataset for validation I will use the same for validation. "
            ]
        },
        {
            "cell_type": "markdown",
            "metadata": {
                "colab_type": "text",
                "id": "kV9gInFwQ2F5"
            },
            "source": [
                "So to finetune all we need to do is, update our model config with these manifest paths and change num of decoder classes to create a new decoder with an updated number of classes"
            ]
        },
        {
            "cell_type": "code",
            "execution_count": null,
            "metadata": {
                "colab": {},
                "colab_type": "code",
                "id": "HtXUWmYLQ0PJ"
            },
            "outputs": [],
            "source": [
                "test_manifest = os.path.join(data_dir,'an4/wav/an4test_clstk/test.json')\n",
                "config.model.train_ds.manifest_filepath = test_manifest\n",
                "config.model.validation_ds.manifest_filepath = test_manifest\n",
                "config.model.decoder.num_classes = 10"
            ]
        },
        {
            "cell_type": "markdown",
            "metadata": {
                "colab_type": "text",
                "id": "xpSQ_sk8Rf6z"
            },
            "source": [
                "Once you set up the necessary model config parameters all we need to do is call setup_finetune_model method"
            ]
        },
        {
            "cell_type": "code",
            "execution_count": null,
            "metadata": {
                "colab": {},
                "colab_type": "code",
                "id": "Jt3yy4EVS-S6"
            },
            "outputs": [],
            "source": [
                "restored_model.setup_finetune_model(config.model)"
            ]
        },
        {
            "cell_type": "markdown",
            "metadata": {
                "colab_type": "text",
                "id": "IHy1zE1cTDZn"
            },
            "source": [
                "So we have set up the data and changed the decoder required for finetune, we now just need to create a trainer and start training with a smaller learning rate for fewer epochs"
            ]
        },
        {
            "cell_type": "code",
            "execution_count": null,
            "metadata": {
                "colab": {},
                "colab_type": "code",
                "id": "nBmF6tQITSRl"
            },
            "outputs": [],
            "source": [
                "# Setup the new trainer object\n",
                "# Let us modify some trainer configs for this demo\n",
                "# Checks if we have GPU available and uses it\n",
                "accelerator = 'gpu' if torch.cuda.is_available() else 'cpu'\n",
                "\n",
                "trainer_config = OmegaConf.create(dict(\n",
                "    devices=1,\n",
                "    accelerator=accelerator,\n",
                "    max_epochs=5,\n",
                "    max_steps=None,  # computed at runtime if not set\n",
                "    num_nodes=1,\n",
                "    accumulate_grad_batches=1,\n",
                "    enable_checkpointing=False,  # Provided by exp_manager\n",
                "    logger=False,  # Provided by exp_manager\n",
                "    log_every_n_steps=1,  # Interval of logging.\n",
                "    val_check_interval=1.0,  # Set to 0.25 to check 4 times per epoch, or an int for number of iterations\n",
                "))\n",
                "print(OmegaConf.to_yaml(trainer_config))"
            ]
        },
        {
            "cell_type": "code",
            "execution_count": null,
            "metadata": {
                "colab": {},
                "colab_type": "code",
                "id": "bRz-8-xzUHKZ"
            },
            "outputs": [],
            "source": [
                "trainer_finetune = pl.Trainer(**trainer_config)"
            ]
        },
        {
            "cell_type": "markdown",
            "metadata": {
                "colab_type": "text",
                "id": "EOwHTkW-UUy8"
            },
            "source": [
                "## Setting the trainer to the restored model\n",
                "Setting the trainer to the restored model"
            ]
        },
        {
            "cell_type": "code",
            "execution_count": null,
            "metadata": {
                "colab": {},
                "colab_type": "code",
                "id": "0FhYQQQOUPIk"
            },
            "outputs": [],
            "source": [
                "restored_model.set_trainer(trainer_finetune)\n",
                "log_dir_finetune = exp_manager(trainer_finetune, config.get(\"exp_manager\", None))\n",
                "print(log_dir_finetune)"
            ]
        },
        {
            "cell_type": "markdown",
            "metadata": {
                "colab_type": "text",
                "id": "ptexCJ7tUmgs"
            },
            "source": [
                "## Setup optimizer + scheduler\n",
                "For a fine-tuning experiment, let us set up the optimizer and scheduler!\n",
                "We will use a much lower learning rate than before\n"
            ]
        },
        {
            "cell_type": "code",
            "execution_count": null,
            "metadata": {
                "colab": {},
                "colab_type": "code",
                "id": "TUyjEAeSUjf2"
            },
            "outputs": [],
            "source": [
                "import copy\n",
                "optim_sched_cfg = copy.deepcopy(restored_model._cfg.optim)\n",
                "# Struct mode prevents us from popping off elements from the config, so let us disable it\n",
                "OmegaConf.set_struct(optim_sched_cfg, False)"
            ]
        },
        {
            "cell_type": "code",
            "execution_count": null,
            "metadata": {
                "colab": {},
                "colab_type": "code",
                "id": "5JViMr7pUzvi"
            },
            "outputs": [],
            "source": [
                "# Let us change the maximum learning rate to previous minimum learning rate\n",
                "optim_sched_cfg.lr = 0.001\n",
                "\n",
                "# Set \"min_lr\" to lower value\n",
                "optim_sched_cfg.sched.min_lr = 1e-4\n",
                "\n",
                "print(OmegaConf.to_yaml(optim_sched_cfg))"
            ]
        },
        {
            "cell_type": "code",
            "execution_count": null,
            "metadata": {
                "colab": {},
                "colab_type": "code",
                "id": "AjqdCggzVFrY"
            },
            "outputs": [],
            "source": [
                "# Now let us update the optimizer settings\n",
                "restored_model.setup_optimization(optim_sched_cfg)"
            ]
        },
        {
            "cell_type": "code",
            "execution_count": null,
            "metadata": {
                "colab": {},
                "colab_type": "code",
                "id": "3mWlJZiOVIuO"
            },
            "outputs": [],
            "source": [
                "# We can also just directly replace the config inplace if we choose to\n",
                "restored_model._cfg.optim = optim_sched_cfg"
            ]
        },
        {
            "cell_type": "markdown",
            "metadata": {
                "colab_type": "text",
                "id": "lc3fzGYVVTyi"
            },
            "source": [
                "## Fine-tune training step\n",
                "We fine-tune on the subset recognition problem. Note, the model was originally trained on these classes (the subset defined here has already been trained on above).\n",
                "\n",
                "When fine-tuning on a truly new dataset, we will not see such a dramatic improvement in performance. However, it should still converge a little faster than if it was trained from scratch."
            ]
        },
        {
            "cell_type": "code",
            "execution_count": null,
            "metadata": {
                "colab": {},
                "colab_type": "code",
                "id": "uFIOsuFYVLzr"
            },
            "outputs": [],
            "source": [
                "## Fine-tuning for 5 epochs¶\n",
                "trainer_finetune.fit(restored_model)"
            ]
        },
        {
            "cell_type": "markdown",
            "metadata": {
                "colab_type": "text",
                "id": "5DNidtl4VplU"
            },
            "source": [
                "# Saving .nemo file\n",
                "Now we can save the whole config and model parameters in a single .nemo and we can anytime restore from it"
            ]
        },
        {
            "cell_type": "code",
            "execution_count": null,
            "metadata": {
                "colab": {},
                "colab_type": "code",
                "id": "am5wej6-VdZW"
            },
            "outputs": [],
            "source": [
                "restored_model.save_to(os.path.join(log_dir_finetune, '..',\"titanet-large.nemo\"))"
            ]
        },
        {
            "cell_type": "code",
            "execution_count": null,
            "metadata": {
                "colab": {},
                "colab_type": "code",
                "id": "WnBhFJefV-Pf"
            },
            "outputs": [],
            "source": [
                "!ls {log_dir_finetune}/.."
            ]
        },
        {
            "cell_type": "code",
            "execution_count": null,
            "metadata": {
                "colab": {},
                "colab_type": "code",
                "id": "kVx1hNP_V_iz"
            },
            "outputs": [],
            "source": [
                "# restore from a save model\n",
                "restored_model_2 = nemo_asr.models.EncDecSpeakerLabelModel.restore_from(os.path.join(log_dir_finetune, '..', \"titanet-large.nemo\"))\n"
            ]
        },
        {
            "cell_type": "markdown",
            "metadata": {
                "colab_type": "text",
                "id": "80tLWTN40uaB"
            },
            "source": [
                "# Speaker Verification"
            ]
        },
        {
            "cell_type": "markdown",
            "metadata": {
                "colab_type": "text",
                "id": "VciRUIRz0y6P"
            },
            "source": [
                "Training for a speaker verification model is almost the same as the speaker recognition model with a change in the loss function. Angular Loss is a better function to train for a speaker verification model as the model is trained in an end to end manner with loss optimizing for embeddings cluster to be far from each other for different speaker by maximizing the angle between these clusters"
            ]
        },
        {
            "cell_type": "markdown",
            "metadata": {
                "colab_type": "text",
                "id": "ULTjBuFI19Js"
            },
            "source": [
                "To train for verification we just need to toggle `angular` flag in `config.model.decoder.params.angular = True` else set it to `False` to train with cross-entropy loss for identification purposes. \n",
                "Once we set this, the loss will be changed to angular loss and we can follow the above steps to the model.\n",
                "Note the scale and margin values to be set for the loss function are present at `config.model.loss.scale` and `config.model.loss.margin`"
            ]
        },
        {
            "cell_type": "markdown",
            "metadata": {
                "colab_type": "text",
                "id": "LcKiNEY032-t"
            },
            "source": [
                "## Extract Speaker Embeddings\n",
                "Once you have a trained model or use one of our pretrained nemo checkpoints to get speaker embeddings for any speaker.\n",
                "\n",
                "To demonstrate this we shall use `nemo_asr.models.EncDecSpeakerLabelModel` with say 5 audio_samples from our dev manifest set. This model is specifically for inference purposes to extract embeddings from a trained `.nemo` model"
            ]
        },
        {
            "cell_type": "code",
            "execution_count": null,
            "metadata": {
                "colab": {},
                "colab_type": "code",
                "id": "uXEzKMHf3r6-"
            },
            "outputs": [],
            "source": [
                "verification_model = nemo_asr.models.EncDecSpeakerLabelModel.restore_from(os.path.join(log_dir_finetune, '..', 'titanet-large.nemo'))"
            ]
        },
        {
            "cell_type": "markdown",
            "metadata": {
                "colab_type": "text",
                "id": "Y-XiLHMQ8BIk"
            },
            "source": [
                "Now, we need to pass the necessary manifest_filepath and params to set up the data loader for extracting embeddings"
            ]
        },
        {
            "cell_type": "code",
            "execution_count": null,
            "metadata": {
                "colab": {},
                "colab_type": "code",
                "id": "lk2vsDJk9PS8"
            },
            "outputs": [],
            "source": [
                "!head -5 {validation_manifest} > embeddings_manifest.json"
            ]
        },
        {
            "cell_type": "code",
            "execution_count": null,
            "metadata": {
                "colab": {},
                "colab_type": "code",
                "id": "DEd5poCr9yrP"
            },
            "outputs": [],
            "source": [
                "config.model.train_ds"
            ]
        },
        {
            "cell_type": "code",
            "execution_count": null,
            "metadata": {},
            "outputs": [],
            "source": [
                "from nemo.collections.asr.parts.utils.speaker_utils import embedding_normalize\n",
                "from tqdm import  tqdm\n",
                "try:\n",
                "    from torch.cuda.amp import autocast\n",
                "except ImportError:\n",
                "    from contextlib import contextmanager\n",
                "\n",
                "    @contextmanager\n",
                "    def autocast(enabled=None):\n",
                "        yield\n",
                "import numpy as np\n",
                "import json\n",
                "import pickle as pkl"
            ]
        },
        {
            "cell_type": "code",
            "execution_count": null,
            "metadata": {
                "colab": {},
                "colab_type": "code",
                "id": "JIHok6LD8g0F"
            },
            "outputs": [],
            "source": [
                "def get_embeddings(speaker_model, manifest_file, batch_size=1, embedding_dir='./', device='cuda'):\n",
                "    test_config = OmegaConf.create(\n",
                "        dict(\n",
                "            manifest_filepath=manifest_file,\n",
                "            sample_rate=16000,\n",
                "            labels=None,\n",
                "            batch_size=batch_size,\n",
                "            shuffle=False,\n",
                "            time_length=20,\n",
                "        )\n",
                "    )\n",
                "\n",
                "    speaker_model.setup_test_data(test_config)\n",
                "    speaker_model = speaker_model.to(device)\n",
                "    speaker_model.eval()\n",
                "\n",
                "    all_embs=[]\n",
                "    out_embeddings = {}\n",
                "           \n",
                "    for test_batch in tqdm(speaker_model.test_dataloader()):\n",
                "        test_batch = [x.to(device) for x in test_batch]\n",
                "        audio_signal, audio_signal_len, labels, slices = test_batch\n",
                "        with autocast():\n",
                "            _, embs = speaker_model.forward(input_signal=audio_signal, input_signal_length=audio_signal_len)\n",
                "            emb_shape = embs.shape[-1]\n",
                "            embs = embs.view(-1, emb_shape)\n",
                "            all_embs.extend(embs.cpu().detach().numpy())\n",
                "        del test_batch\n",
                "\n",
                "    all_embs = np.asarray(all_embs)\n",
                "    all_embs = embedding_normalize(all_embs)\n",
                "    with open(manifest_file, 'r') as manifest:\n",
                "        for i, line in enumerate(manifest.readlines()):\n",
                "            line = line.strip()\n",
                "            dic = json.loads(line)\n",
                "            uniq_name = '@'.join(dic['audio_filepath'].split('/')[-3:])\n",
                "            out_embeddings[uniq_name] = all_embs[i]\n",
                "\n",
                "    embedding_dir = os.path.join(embedding_dir, 'embeddings')\n",
                "    if not os.path.exists(embedding_dir):\n",
                "        os.makedirs(embedding_dir, exist_ok=True)\n",
                "\n",
                "    prefix = manifest_file.split('/')[-1].rsplit('.', 1)[-2]\n",
                "\n",
                "    name = os.path.join(embedding_dir, prefix)\n",
                "    embeddings_file = name + '_embeddings.pkl'\n",
                "    pkl.dump(out_embeddings, open(embeddings_file, 'wb'))\n",
                "    print(\"Saved embedding files to {}\".format(embedding_dir))"
            ]
        },
        {
            "cell_type": "code",
            "execution_count": null,
            "metadata": {
                "colab": {},
                "colab_type": "code",
                "id": "u2FRecqD-ln5"
            },
            "outputs": [],
            "source": [
                "manifest_filepath = os.path.join(NEMO_ROOT,'embeddings_manifest.json')\n",
                "device = 'cuda' if torch.cuda.is_available() else 'cpu'\n",
                "get_embeddings(verification_model, manifest_filepath, batch_size=64,embedding_dir='./', device=device)"
            ]
        },
        {
            "cell_type": "markdown",
            "metadata": {
                "colab_type": "text",
                "id": "zfjXPsjzDOgr"
            },
            "source": [
                "Embeddings are stored in dict structure with key-value pair, key being uniq_name generated based on audio_filepath of the sample present in manifest_file in `embedding_dir`"
            ]
        },
        {
            "cell_type": "code",
            "execution_count": null,
            "metadata": {
                "colab": {},
                "colab_type": "code",
                "id": "hmTeSR6jD28k"
            },
            "outputs": [],
            "source": [
                "ls ./embeddings/"
            ]
        },
        {
            "cell_type": "code",
            "execution_count": null,
            "metadata": {},
            "outputs": [],
            "source": []
        }
    ],
    "metadata": {
        "accelerator": "GPU",
        "colab": {
            "collapsed_sections": [],
            "name": "Speaker_Recogniton_Verification.ipynb",
            "provenance": [],
            "toc_visible": true
        },
        "kernelspec": {
            "display_name": "Python 3 (ipykernel)",
            "language": "python",
            "name": "python3"
        },
        "language_info": {
            "codemirror_mode": {
                "name": "ipython",
                "version": 3
            },
            "file_extension": ".py",
            "mimetype": "text/x-python",
            "name": "python",
            "nbconvert_exporter": "python",
            "pygments_lexer": "ipython3",
            "version": "3.8.12"
        }
    },
    "nbformat": 4,
    "nbformat_minor": 1
>>>>>>> c88c20ed
}<|MERGE_RESOLUTION|>--- conflicted
+++ resolved
@@ -1,1273 +1,4 @@
 {
-<<<<<<< HEAD
- "cells": [
-  {
-   "cell_type": "code",
-   "execution_count": null,
-   "metadata": {
-    "colab": {},
-    "colab_type": "code",
-    "id": "iyLoWDsb9rEs"
-   },
-   "outputs": [],
-   "source": [
-    "\"\"\"\n",
-    "You can run either this notebook locally (if you have all the dependencies and a GPU) or on Google Colab.\n",
-    "\n",
-    "Instructions for setting up Colab are as follows:\n",
-    "1. Open a new Python 3 notebook.\n",
-    "2. Import this notebook from GitHub (File -> Upload Notebook -> \"GITHUB\" tab -> copy/paste GitHub URL)\n",
-    "3. Connect to an instance with a GPU (Runtime -> Change runtime type -> select \"GPU\" for hardware accelerator)\n",
-    "4. Run this cell to set up dependencies.\n",
-    "\"\"\"\n",
-    "# If you're using Google Colab and not running locally, run this cell.\n",
-    "\n",
-    "## Install dependencies\n",
-    "!pip install wget\n",
-    "!apt-get install sox libsndfile1 ffmpeg\n",
-    "!pip install unidecode\n",
-    "\n",
-    "# ## Install NeMo\n",
-    "BRANCH = 'r1.6.0'\n",
-    "!python -m pip install git+https://github.com/NVIDIA/NeMo.git@$BRANCH#egg=nemo_toolkit[asr]\n",
-    "\n",
-    "# Install TorchAudio\n",
-    "!pip install torchaudio>=0.10.0 -f https://download.pytorch.org/whl/torch_stable.html\n"
-   ]
-  },
-  {
-   "cell_type": "markdown",
-   "metadata": {
-    "colab_type": "text",
-    "id": "oDzak_FIB9LS"
-   },
-   "source": [
-    "# **SPEAKER RECOGNITION** \n",
-    "Speaker Recognition (SR) is a broad research area that solves two major tasks: speaker identification (who is speaking?) and\n",
-    "speaker verification (is the speaker who they claim to be?). In this work, we focus on text-independent speaker recognition when the identity of the speaker is based on how the speech is spoken,\n",
-    "not necessarily in what is being said. Typically such SR systems operate on unconstrained speech utterances,\n",
-    "which are converted into vectors of fixed length, called speaker embeddings. Speaker embeddings are also used in\n",
-    "automatic speech recognition (ASR) and speech synthesis."
-   ]
-  },
-  {
-   "cell_type": "markdown",
-   "metadata": {
-    "colab_type": "text",
-    "id": "ydqmdcDxCeXb"
-   },
-   "source": [
-    "In this tutorial, we shall first train these embeddings on speaker-related datasets, and then get speaker embeddings from a pretrained network for a new dataset. Since Google Colab has very slow read-write speeds, I'll be demonstrating this tutorial using [an4](http://www.speech.cs.cmu.edu/databases/an4/). \n",
-    "\n",
-    "Instead, if you'd like to try on a bigger dataset like [hi-mia](https://arxiv.org/abs/1912.01231) use the [get_hi-mia-data.py](https://github.com/NVIDIA/NeMo/blob/stable/scripts/dataset_processing/get_hi-mia_data.py) script to download the necessary files, extract them, also re-sample to 16Khz if any of these samples are not at 16Khz. "
-   ]
-  },
-  {
-   "cell_type": "code",
-   "execution_count": null,
-   "metadata": {
-    "colab": {},
-    "colab_type": "code",
-    "id": "vqUBayc_Ctcr"
-   },
-   "outputs": [],
-   "source": [
-    "import os\n",
-    "NEMO_ROOT = os.getcwd()\n",
-    "print(NEMO_ROOT)\n",
-    "import glob\n",
-    "import subprocess\n",
-    "import tarfile\n",
-    "import wget\n",
-    "\n",
-    "data_dir = os.path.join(NEMO_ROOT,'data')\n",
-    "os.makedirs(data_dir, exist_ok=True)\n",
-    "\n",
-    "# Download the dataset. This will take a few moments...\n",
-    "print(\"******\")\n",
-    "if not os.path.exists(data_dir + '/an4_sphere.tar.gz'):\n",
-    "    an4_url = 'http://www.speech.cs.cmu.edu/databases/an4/an4_sphere.tar.gz'\n",
-    "    an4_path = wget.download(an4_url, data_dir)\n",
-    "    print(f\"Dataset downloaded at: {an4_path}\")\n",
-    "else:\n",
-    "    print(\"Tarfile already exists.\")\n",
-    "    an4_path = data_dir + '/an4_sphere.tar.gz'\n",
-    "\n",
-    "# Untar and convert .sph to .wav (using sox)\n",
-    "tar = tarfile.open(an4_path)\n",
-    "tar.extractall(path=data_dir)\n",
-    "\n",
-    "print(\"Converting .sph to .wav...\")\n",
-    "sph_list = glob.glob(data_dir + '/an4/**/*.sph', recursive=True)\n",
-    "for sph_path in sph_list:\n",
-    "    wav_path = sph_path[:-4] + '.wav'\n",
-    "    cmd = [\"sox\", sph_path, wav_path]\n",
-    "    subprocess.run(cmd)\n",
-    "print(\"Finished conversion.\\n******\")"
-   ]
-  },
-  {
-   "cell_type": "markdown",
-   "metadata": {
-    "colab_type": "text",
-    "id": "t5PrWzkiDbHy"
-   },
-   "source": [
-    "Since an4 is not designed for speaker recognition, this facilitates the opportunity to demonstrate how you can generate manifest files that are necessary for training. These methods can be applied to any dataset to get similar training manifest files. \n",
-    "\n",
-    "First get an scp file(s) which has all the wav files with absolute paths for each of the train, dev, and test set. This can be easily done by the `find` bash command"
-   ]
-  },
-  {
-   "cell_type": "code",
-   "execution_count": null,
-   "metadata": {
-    "colab": {},
-    "colab_type": "code",
-    "id": "vnrUh3vuDSRN"
-   },
-   "outputs": [],
-   "source": [
-    "!find {data_dir}/an4/wav/an4_clstk  -iname \"*.wav\" > data/an4/wav/an4_clstk/train_all.scp"
-   ]
-  },
-  {
-   "cell_type": "markdown",
-   "metadata": {
-    "colab_type": "text",
-    "id": "BhWVg2QoDhL3"
-   },
-   "source": [
-    "Let's look at the first 3 lines of scp file for train."
-   ]
-  },
-  {
-   "cell_type": "code",
-   "execution_count": null,
-   "metadata": {
-    "colab": {},
-    "colab_type": "code",
-    "id": "BfnMK302Du20"
-   },
-   "outputs": [],
-   "source": [
-    "!head -n 3 {data_dir}/an4/wav/an4_clstk/train_all.scp"
-   ]
-  },
-  {
-   "cell_type": "markdown",
-   "metadata": {
-    "colab_type": "text",
-    "id": "Y9L9Tl0XDw5Z"
-   },
-   "source": [
-    "Since we created the scp file for the train, we use `scp_to_manifest.py` to convert this scp file to a manifest file and then optionally split the files to train \\& dev for evaluating the models while training by using the `--split` flag. We wouldn't be needing the `--split` option for the test folder. \n",
-    "Accordingly please mention the `id` number, which is the field num separated by `/` to be considered as the speaker label "
-   ]
-  },
-  {
-   "cell_type": "markdown",
-   "metadata": {
-    "colab_type": "text",
-    "id": "_LYwHAr1G8hp"
-   },
-   "source": [
-    "After the download and conversion, your `data` folder should contain directories with manifest files as:\n",
-    "\n",
-    "* `data/<path>/train.json`\n",
-    "* `data/<path>/dev.json` \n",
-    "* `data/<path>/train_all.json` \n",
-    "\n",
-    "Each line in the manifest file describes a training sample - `audio_filepath` contains the path to the wav file, `duration` it's duration in seconds, and `label` is the speaker class label:\n",
-    "\n",
-    "`{\"audio_filepath\": \"<absolute path to dataset>data/an4/wav/an4test_clstk/menk/cen4-menk-b.wav\", \"duration\": 3.9, \"label\": \"menk\"}` "
-   ]
-  },
-  {
-   "cell_type": "code",
-   "execution_count": null,
-   "metadata": {
-    "colab": {},
-    "colab_type": "code",
-    "id": "mpAv77JoD98c"
-   },
-   "outputs": [],
-   "source": [
-    "if not os.path.exists('scripts'):\n",
-    "  print(\"Downloading necessary scripts\")\n",
-    "  !mkdir -p scripts/speaker_tasks\n",
-    "  !wget -P scripts/speaker_tasks/ https://raw.githubusercontent.com/NVIDIA/NeMo/$BRANCH/scripts/speaker_tasks/scp_to_manifest.py\n",
-    "!python {NEMO_ROOT}/scripts/speaker_tasks/scp_to_manifest.py --scp {data_dir}/an4/wav/an4_clstk/train_all.scp --id -2 --out {data_dir}/an4/wav/an4_clstk/all_manifest.json --split"
-   ]
-  },
-  {
-   "cell_type": "markdown",
-   "metadata": {
-    "colab_type": "text",
-    "id": "5kPCmx5DHvY5"
-   },
-   "source": [
-    "Generate the scp for the test folder and then convert it to a manifest."
-   ]
-  },
-  {
-   "cell_type": "code",
-   "execution_count": null,
-   "metadata": {
-    "colab": {},
-    "colab_type": "code",
-    "id": "nMd24GVaFBwr"
-   },
-   "outputs": [],
-   "source": [
-    "!find {data_dir}/an4/wav/an4test_clstk  -iname \"*.wav\" > {data_dir}/an4/wav/an4test_clstk/test_all.scp\n",
-    "!python {NEMO_ROOT}/scripts/speaker_tasks/scp_to_manifest.py --scp {data_dir}/an4/wav/an4test_clstk/test_all.scp --id -2 --out {data_dir}/an4/wav/an4test_clstk/test.json"
-   ]
-  },
-  {
-   "cell_type": "markdown",
-   "metadata": {
-    "colab_type": "text",
-    "id": "H5FPmxUkGakD"
-   },
-   "source": [
-    "## Path to manifest files\n"
-   ]
-  },
-  {
-   "cell_type": "code",
-   "execution_count": null,
-   "metadata": {
-    "colab": {},
-    "colab_type": "code",
-    "id": "vo-VnYPtJO_v"
-   },
-   "outputs": [],
-   "source": [
-    "train_manifest = os.path.join(data_dir,'an4/wav/an4_clstk/train.json')\n",
-    "validation_manifest = os.path.join(data_dir,'an4/wav/an4_clstk/dev.json')\n",
-    "test_manifest = os.path.join(data_dir,'an4/wav/an4_clstk/dev.json')"
-   ]
-  },
-  {
-   "cell_type": "markdown",
-   "metadata": {
-    "colab_type": "text",
-    "id": "KyDVdtjAL2__"
-   },
-   "source": [
-    "As the goal of most speaker-related systems is to get good speaker level embeddings that could help distinguish from\n",
-    "other speakers, we shall first train these embeddings in end-to-end\n",
-    "manner optimizing the [TitaNet](https://arxiv.org/pdf/2110.04410.pdf) model.\n",
-    "We modify the decoder to get these fixed-size embeddings irrespective of the length of the input audio."
-   ]
-  },
-  {
-   "cell_type": "markdown",
-   "metadata": {
-    "colab_type": "text",
-    "id": "OJtU_GEdMUUo"
-   },
-   "source": [
-    "# Training\n",
-    "Import necessary packages"
-   ]
-  },
-  {
-   "cell_type": "code",
-   "execution_count": null,
-   "metadata": {
-    "colab": {},
-    "colab_type": "code",
-    "id": "o1ojB0cZMSmv"
-   },
-   "outputs": [],
-   "source": [
-    "import nemo\n",
-    "# NeMo's ASR collection - this collections contains complete ASR models and\n",
-    "# building blocks (modules) for ASR\n",
-    "import nemo.collections.asr as nemo_asr\n",
-    "from omegaconf import OmegaConf"
-   ]
-  },
-  {
-   "cell_type": "markdown",
-   "metadata": {
-    "colab_type": "text",
-    "id": "m5Zho11LNAFJ"
-   },
-   "source": [
-    "## Model Configuration \n",
-    "The TitaNet Model is defined in a config file which declares multiple important sections.\n",
-    "\n",
-    "They are:\n",
-    "\n",
-    "1) model: All arguments that will relate to the Model - preprocessors, encoder, decoder, optimizer and schedulers, datasets, and any other related information\n",
-    "\n",
-    "2) trainer: Any argument to be passed to PyTorch Lightning"
-   ]
-  },
-  {
-   "cell_type": "code",
-   "execution_count": null,
-   "metadata": {
-    "colab": {},
-    "colab_type": "code",
-    "id": "6HQtZfKnMhpI"
-   },
-   "outputs": [],
-   "source": [
-    "# This line will print the entire config of sample SpeakerNet model\n",
-    "!mkdir conf \n",
-    "!wget -P conf https://raw.githubusercontent.com/NVIDIA/NeMo/$BRANCH/examples/speaker_tasks/recognition/conf/titanet-large.yaml\n",
-    "MODEL_CONFIG = os.path.join(NEMO_ROOT,'conf/titanet-large.yaml')\n",
-    "config = OmegaConf.load(MODEL_CONFIG)\n",
-    "print(OmegaConf.to_yaml(config))"
-   ]
-  },
-  {
-   "cell_type": "markdown",
-   "metadata": {
-    "colab_type": "text",
-    "id": "HtbXN-cFOwxi"
-   },
-   "source": [
-    "## Setting up the datasets within the config\n",
-    "If you'll notice, there are a few config dictionaries called train_ds, validation_ds and test_ds. These are configurations used to setup the Dataset and DataLoaders of the corresponding config."
-   ]
-  },
-  {
-   "cell_type": "code",
-   "execution_count": null,
-   "metadata": {
-    "colab": {},
-    "colab_type": "code",
-    "id": "NPBIf1jmNgjn"
-   },
-   "outputs": [],
-   "source": [
-    "print(OmegaConf.to_yaml(config.model.train_ds))\n",
-    "print(OmegaConf.to_yaml(config.model.validation_ds))"
-   ]
-  },
-  {
-   "cell_type": "markdown",
-   "metadata": {
-    "colab_type": "text",
-    "id": "PLIjKOMUP0YE"
-   },
-   "source": [
-    "You will often notice that some configs have ??? in place of paths. This is used as a placeholder so that the user can change the value at a later time.\n",
-    "\n",
-    "Let's add the paths to the manifests to the config above\n",
-    "Also, since an4 dataset doesn't have a test set of the same speakers used in training, we will use validation manifest as test manifest for demonstration purposes"
-   ]
-  },
-  {
-   "cell_type": "code",
-   "execution_count": null,
-   "metadata": {
-    "colab": {},
-    "colab_type": "code",
-    "id": "TSotpjL_O2BN"
-   },
-   "outputs": [],
-   "source": [
-    "config.model.train_ds.manifest_filepath = train_manifest\n",
-    "config.model.validation_ds.manifest_filepath = validation_manifest"
-   ]
-  },
-  {
-   "cell_type": "markdown",
-   "metadata": {},
-   "source": [
-    "Note: Since we are training speaker embedding extractor model for verification we do not add test_ds dataset. To include it add it to config and replace manifest file as \n",
-    "`config.model.test_ds.manifest_filepath = test_manifest`"
-   ]
-  },
-  {
-   "cell_type": "markdown",
-   "metadata": {
-    "colab_type": "text",
-    "id": "xy6_Lf6fW9aJ"
-   },
-   "source": [
-    "Also as we are training on an4 dataset, there are 74 speaker labels in training, and we need to set this in the decoder config"
-   ]
-  },
-  {
-   "cell_type": "code",
-   "execution_count": null,
-   "metadata": {
-    "colab": {},
-    "colab_type": "code",
-    "id": "-B96tFTnW8Yh"
-   },
-   "outputs": [],
-   "source": [
-    "config.model.decoder.num_classes = 74"
-   ]
-  },
-  {
-   "cell_type": "markdown",
-   "metadata": {
-    "colab_type": "text",
-    "id": "83pHBRDpQTF0"
-   },
-   "source": [
-    "## Building the PyTorch Lightning Trainer\n",
-    "NeMo models are primarily PyTorch Lightning modules - and therefore are entirely compatible with the PyTorch Lightning ecosystem!\n",
-    "\n",
-    "Let us first instantiate a Trainer object!"
-   ]
-  },
-  {
-   "cell_type": "code",
-   "execution_count": null,
-   "metadata": {
-    "colab": {},
-    "colab_type": "code",
-    "id": "GWzGJoHMQQnG"
-   },
-   "outputs": [],
-   "source": [
-    "import torch\n",
-    "import pytorch_lightning as pl"
-   ]
-  },
-  {
-   "cell_type": "code",
-   "execution_count": null,
-   "metadata": {
-    "colab": {},
-    "colab_type": "code",
-    "id": "WIYf4-KFQYHl"
-   },
-   "outputs": [],
-   "source": [
-    "print(\"Trainer config - \\n\")\n",
-    "print(OmegaConf.to_yaml(config.trainer))"
-   ]
-  },
-  {
-   "cell_type": "code",
-   "execution_count": null,
-   "metadata": {
-    "colab": {},
-    "colab_type": "code",
-    "id": "aXuSMYMNQeW7"
-   },
-   "outputs": [],
-   "source": [
-    "# Let us modify some trainer configs for this demo\n",
-    "# Checks if we have GPU available and uses it\n",
-    "cuda = 1 if torch.cuda.is_available() else 0\n",
-    "config.trainer.gpus = cuda\n",
-    "\n",
-    "# Reduces maximum number of epochs to 5 for quick demonstration\n",
-    "config.trainer.max_epochs = 10\n",
-    "\n",
-    "# Remove distributed training flags\n",
-    "config.trainer.strategy = None\n",
-    "\n",
-    "# Remove augmentations\n",
-    "config.model.train_ds.augmentor=None"
-   ]
-  },
-  {
-   "cell_type": "code",
-   "execution_count": null,
-   "metadata": {
-    "colab": {},
-    "colab_type": "code",
-    "id": "pBq3eCLwQhCy"
-   },
-   "outputs": [],
-   "source": [
-    "trainer = pl.Trainer(**config.trainer)"
-   ]
-  },
-  {
-   "cell_type": "markdown",
-   "metadata": {
-    "colab_type": "text",
-    "id": "-xHq_rcmQiry"
-   },
-   "source": [
-    "## Setting up a NeMo Experiment\n",
-    "NeMo has an experiment manager that handles logging and checkpointing for us, so let's use it !"
-   ]
-  },
-  {
-   "cell_type": "code",
-   "execution_count": null,
-   "metadata": {
-    "colab": {},
-    "colab_type": "code",
-    "id": "DMm8MPYfQsCS"
-   },
-   "outputs": [],
-   "source": [
-    "from nemo.utils.exp_manager import exp_manager\n",
-    "log_dir = exp_manager(trainer, config.get(\"exp_manager\", None))\n",
-    "# The log_dir provides a path to the current logging directory for easy access\n",
-    "print(log_dir)"
-   ]
-  },
-  {
-   "cell_type": "markdown",
-   "metadata": {
-    "colab_type": "text",
-    "id": "nQQMlXmLQ7h1"
-   },
-   "source": [
-    "## Building the TitaNet Model\n",
-    "TitaNet is a speaker embedding extractor model that can be used for speaker identification tasks - it generates one label for the entire provided audio stream. Therefore we encapsulate it inside the EncDecSpeakerLabelModel as follows."
-   ]
-  },
-  {
-   "cell_type": "code",
-   "execution_count": null,
-   "metadata": {
-    "colab": {},
-    "colab_type": "code",
-    "id": "E_KY_s5LROYf"
-   },
-   "outputs": [],
-   "source": [
-    "speaker_model = nemo_asr.models.EncDecSpeakerLabelModel(cfg=config.model, trainer=trainer)"
-   ]
-  },
-  {
-   "cell_type": "markdown",
-   "metadata": {
-    "colab_type": "text",
-    "id": "_AphpMhkSVdU"
-   },
-   "source": [
-    "Before we begin training, let us first create a Tensorboard visualization to monitor progress"
-   ]
-  },
-  {
-   "cell_type": "code",
-   "execution_count": null,
-   "metadata": {
-    "colab": {},
-    "colab_type": "code",
-    "id": "BUnDpe_5SbDR"
-   },
-   "outputs": [],
-   "source": [
-    "try:\n",
-    "  from google import colab\n",
-    "  COLAB_ENV = True\n",
-    "except (ImportError, ModuleNotFoundError):\n",
-    "  COLAB_ENV = False\n",
-    "\n",
-    "# Load the TensorBoard notebook extension\n",
-    "if COLAB_ENV:\n",
-    "  %load_ext tensorboard\n",
-    "  %tensorboard --logdir {exp_dir}\n",
-    "else:\n",
-    "  print(\"To use tensorboard, please use this notebook in a Google Colab environment.\")"
-   ]
-  },
-  {
-   "cell_type": "markdown",
-   "metadata": {
-    "colab_type": "text",
-    "id": "Or8g1cksSf8C"
-   },
-   "source": [
-    "As any NeMo model is inherently a PyTorch Lightning Model, it can easily be trained in a single line - trainer.fit(model)!\n",
-    "We see below that the model begins to get modest scores on the validation set after just 5 epochs of training"
-   ]
-  },
-  {
-   "cell_type": "code",
-   "execution_count": null,
-   "metadata": {
-    "colab": {},
-    "colab_type": "code",
-    "id": "HvYhsOWuSpL_"
-   },
-   "outputs": [],
-   "source": [
-    "trainer.fit(speaker_model)"
-   ]
-  },
-  {
-   "cell_type": "markdown",
-   "metadata": {
-    "colab_type": "text",
-    "id": "lSRACGt3UAYn"
-   },
-   "source": [
-    "This config is not suited and designed for an4 so you may observe unstable val_loss"
-   ]
-  },
-  {
-   "cell_type": "markdown",
-   "metadata": {
-    "colab_type": "text",
-    "id": "jvtVKO8FZsoe"
-   },
-   "source": [
-    "If you have a test manifest file, we can easily compute test accuracy by running\n",
-    "<pre><code>trainer.test(speaker_model, ckpt_path=None)\n",
-    "</code></pre>\n"
-   ]
-  },
-  {
-   "cell_type": "markdown",
-   "metadata": {
-    "colab_type": "text",
-    "id": "FlBwMsRdZfqg"
-   },
-   "source": [
-    "## For Faster Training\n",
-    "We can dramatically improve the time taken to train this model by using Multi GPU training along with Mixed Precision.\n",
-    "\n",
-    "For multi-GPU training, take a look at the [PyTorch Lightning Multi-GPU training section](https://pytorch-lightning.readthedocs.io/en/stable/advanced/multi_gpu.html)\n",
-    "\n",
-    "For mixed-precision training, take a look at the [PyTorch Lightning Mixed-Precision training section](https://pytorch-lightning.readthedocs.io/en/latest/guides/speed.html#mixed-precision-16-bit-training)\n",
-    "\n",
-    "### Mixed precision:\n",
-    "<pre><code>trainer = Trainer(amp_level='O1', precision=16)\n",
-    "</code></pre>\n",
-    "\n",
-    "### Trainer with a distributed backend:\n",
-    "<pre><code>trainer = Trainer(gpus=2, num_nodes=2, accelerator='ddp')\n",
-    "</code></pre>\n",
-    "\n",
-    "Of course, you can combine these flags as well."
-   ]
-  },
-  {
-   "cell_type": "markdown",
-   "metadata": {
-    "colab_type": "text",
-    "id": "XcnWub9-0TW2"
-   },
-   "source": [
-    "## Saving/Restoring a checkpoint\n",
-    "There are multiple ways to save and load models in NeMo. Since all NeMo models are inherently Lightning Modules, we can use the standard way that PyTorch Lightning saves and restores models.\n",
-    "\n",
-    "NeMo also provides a more advanced model save/restore format, which encapsulates all the parts of the model that are required to restore that model for immediate use.\n",
-    "\n",
-    "In this example, we will explore both ways of saving and restoring models, but we will focus on the PyTorch Lightning method.\n",
-    "\n",
-    "## Saving and Restoring via PyTorch Lightning Checkpoints\n",
-    "When using NeMo for training, it is advisable to utilize the exp_manager framework. It is tasked with handling checkpointing and logging (Tensorboard as well as WandB optionally!), as well as dealing with multi-node and multi-GPU logging.\n",
-    "\n",
-    "Since we utilized the exp_manager framework above, we have access to the directory where the checkpoints exist.\n",
-    "\n",
-    "exp_manager with the default settings will save multiple checkpoints for us -\n",
-    "\n",
-    "1) A few checkpoints from certain steps of training. They will have --val_loss= tags\n",
-    "\n",
-    "2) A checkpoint at the last epoch of training denotes by --last.\n",
-    "\n",
-    "3) If the model finishes training, it will also have a --last checkpoint."
-   ]
-  },
-  {
-   "cell_type": "code",
-   "execution_count": null,
-   "metadata": {
-    "colab": {},
-    "colab_type": "code",
-    "id": "QSLjq-edaPt_"
-   },
-   "outputs": [],
-   "source": [
-    "# Let us list all the checkpoints we have\n",
-    "checkpoint_dir = os.path.join(log_dir, 'checkpoints')\n",
-    "checkpoint_paths = list(glob.glob(os.path.join(checkpoint_dir, \"*.ckpt\")))\n",
-    "checkpoint_paths"
-   ]
-  },
-  {
-   "cell_type": "code",
-   "execution_count": null,
-   "metadata": {
-    "colab": {},
-    "colab_type": "code",
-    "id": "BwltdVWXaroa"
-   },
-   "outputs": [],
-   "source": [
-    "final_checkpoint = list(filter(lambda x: \"-last.ckpt\" in x, checkpoint_paths))[0]\n",
-    "print(final_checkpoint)"
-   ]
-  },
-  {
-   "cell_type": "markdown",
-   "metadata": {
-    "colab_type": "text",
-    "id": "1tGKKojs0fEh"
-   },
-   "source": [
-    "\n",
-    "## Restoring from a PyTorch Lightning checkpoint\n",
-    "To restore a model using the LightningModule.load_from_checkpoint() class method."
-   ]
-  },
-  {
-   "cell_type": "code",
-   "execution_count": null,
-   "metadata": {
-    "colab": {},
-    "colab_type": "code",
-    "id": "EgyP9cYVbFc8"
-   },
-   "outputs": [],
-   "source": [
-    "restored_model = nemo_asr.models.EncDecSpeakerLabelModel.load_from_checkpoint(final_checkpoint)"
-   ]
-  },
-  {
-   "cell_type": "markdown",
-   "metadata": {
-    "colab_type": "text",
-    "id": "AnZVMKZpbI_M"
-   },
-   "source": [
-    "# Finetuning\n",
-    "Since we don't have any new manifest file to finetune, I will demonstrate here by using the test manifest file we created earlier. \n",
-    "an4 test dataset has a different set of speakers from the train set (total number: 10). And as we didn't split this dataset for validation I will use the same for validation. "
-   ]
-  },
-  {
-   "cell_type": "markdown",
-   "metadata": {
-    "colab_type": "text",
-    "id": "kV9gInFwQ2F5"
-   },
-   "source": [
-    "So to finetune all we need to do is, update our model config with these manifest paths and change num of decoder classes to create a new decoder with an updated number of classes"
-   ]
-  },
-  {
-   "cell_type": "code",
-   "execution_count": null,
-   "metadata": {
-    "colab": {},
-    "colab_type": "code",
-    "id": "HtXUWmYLQ0PJ"
-   },
-   "outputs": [],
-   "source": [
-    "test_manifest = os.path.join(data_dir,'an4/wav/an4test_clstk/test.json')\n",
-    "config.model.train_ds.manifest_filepath = test_manifest\n",
-    "config.model.validation_ds.manifest_filepath = test_manifest\n",
-    "config.model.decoder.num_classes = 10"
-   ]
-  },
-  {
-   "cell_type": "markdown",
-   "metadata": {
-    "colab_type": "text",
-    "id": "xpSQ_sk8Rf6z"
-   },
-   "source": [
-    "Once you set up the necessary model config parameters all we need to do is call setup_finetune_model method"
-   ]
-  },
-  {
-   "cell_type": "code",
-   "execution_count": null,
-   "metadata": {
-    "colab": {},
-    "colab_type": "code",
-    "id": "Jt3yy4EVS-S6"
-   },
-   "outputs": [],
-   "source": [
-    "restored_model.setup_finetune_model(config.model)"
-   ]
-  },
-  {
-   "cell_type": "markdown",
-   "metadata": {
-    "colab_type": "text",
-    "id": "IHy1zE1cTDZn"
-   },
-   "source": [
-    "So we have set up the data and changed the decoder required for finetune, we now just need to create a trainer and start training with a smaller learning rate for fewer epochs"
-   ]
-  },
-  {
-   "cell_type": "code",
-   "execution_count": null,
-   "metadata": {
-    "colab": {},
-    "colab_type": "code",
-    "id": "nBmF6tQITSRl"
-   },
-   "outputs": [],
-   "source": [
-    "# Setup the new trainer object\n",
-    "# Let us modify some trainer configs for this demo\n",
-    "# Checks if we have GPU available and uses it\n",
-    "cuda = 1 if torch.cuda.is_available() else 0\n",
-    "\n",
-    "trainer_config = OmegaConf.create(dict(\n",
-    "    gpus=cuda,\n",
-    "    max_epochs=5,\n",
-    "    max_steps=None,  # computed at runtime if not set\n",
-    "    num_nodes=1,\n",
-    "    accumulate_grad_batches=1,\n",
-    "    checkpoint_callback=False,  # Provided by exp_manager\n",
-    "    logger=False,  # Provided by exp_manager\n",
-    "    log_every_n_steps=1,  # Interval of logging.\n",
-    "    val_check_interval=1.0,  # Set to 0.25 to check 4 times per epoch, or an int for number of iterations\n",
-    "))\n",
-    "print(OmegaConf.to_yaml(trainer_config))"
-   ]
-  },
-  {
-   "cell_type": "code",
-   "execution_count": null,
-   "metadata": {
-    "colab": {},
-    "colab_type": "code",
-    "id": "bRz-8-xzUHKZ"
-   },
-   "outputs": [],
-   "source": [
-    "trainer_finetune = pl.Trainer(**trainer_config)"
-   ]
-  },
-  {
-   "cell_type": "markdown",
-   "metadata": {
-    "colab_type": "text",
-    "id": "EOwHTkW-UUy8"
-   },
-   "source": [
-    "## Setting the trainer to the restored model\n",
-    "Setting the trainer to the restored model"
-   ]
-  },
-  {
-   "cell_type": "code",
-   "execution_count": null,
-   "metadata": {
-    "colab": {},
-    "colab_type": "code",
-    "id": "0FhYQQQOUPIk"
-   },
-   "outputs": [],
-   "source": [
-    "restored_model.set_trainer(trainer_finetune)\n",
-    "log_dir_finetune = exp_manager(trainer_finetune, config.get(\"exp_manager\", None))\n",
-    "print(log_dir_finetune)"
-   ]
-  },
-  {
-   "cell_type": "markdown",
-   "metadata": {
-    "colab_type": "text",
-    "id": "ptexCJ7tUmgs"
-   },
-   "source": [
-    "## Setup optimizer + scheduler\n",
-    "For a fine-tuning experiment, let us set up the optimizer and scheduler!\n",
-    "We will use a much lower learning rate than before\n"
-   ]
-  },
-  {
-   "cell_type": "code",
-   "execution_count": null,
-   "metadata": {
-    "colab": {},
-    "colab_type": "code",
-    "id": "TUyjEAeSUjf2"
-   },
-   "outputs": [],
-   "source": [
-    "import copy\n",
-    "optim_sched_cfg = copy.deepcopy(restored_model._cfg.optim)\n",
-    "# Struct mode prevents us from popping off elements from the config, so let us disable it\n",
-    "OmegaConf.set_struct(optim_sched_cfg, False)"
-   ]
-  },
-  {
-   "cell_type": "code",
-   "execution_count": null,
-   "metadata": {
-    "colab": {},
-    "colab_type": "code",
-    "id": "5JViMr7pUzvi"
-   },
-   "outputs": [],
-   "source": [
-    "# Let us change the maximum learning rate to previous minimum learning rate\n",
-    "optim_sched_cfg.lr = 0.001\n",
-    "\n",
-    "# Set \"min_lr\" to lower value\n",
-    "optim_sched_cfg.sched.min_lr = 1e-4\n",
-    "\n",
-    "print(OmegaConf.to_yaml(optim_sched_cfg))"
-   ]
-  },
-  {
-   "cell_type": "code",
-   "execution_count": null,
-   "metadata": {
-    "colab": {},
-    "colab_type": "code",
-    "id": "AjqdCggzVFrY"
-   },
-   "outputs": [],
-   "source": [
-    "# Now let us update the optimizer settings\n",
-    "restored_model.setup_optimization(optim_sched_cfg)"
-   ]
-  },
-  {
-   "cell_type": "code",
-   "execution_count": null,
-   "metadata": {
-    "colab": {},
-    "colab_type": "code",
-    "id": "3mWlJZiOVIuO"
-   },
-   "outputs": [],
-   "source": [
-    "# We can also just directly replace the config inplace if we choose to\n",
-    "restored_model._cfg.optim = optim_sched_cfg"
-   ]
-  },
-  {
-   "cell_type": "markdown",
-   "metadata": {
-    "colab_type": "text",
-    "id": "lc3fzGYVVTyi"
-   },
-   "source": [
-    "## Fine-tune training step\n",
-    "We fine-tune on the subset recognition problem. Note, the model was originally trained on these classes (the subset defined here has already been trained on above).\n",
-    "\n",
-    "When fine-tuning on a truly new dataset, we will not see such a dramatic improvement in performance. However, it should still converge a little faster than if it was trained from scratch."
-   ]
-  },
-  {
-   "cell_type": "code",
-   "execution_count": null,
-   "metadata": {
-    "colab": {},
-    "colab_type": "code",
-    "id": "uFIOsuFYVLzr"
-   },
-   "outputs": [],
-   "source": [
-    "## Fine-tuning for 5 epochs¶\n",
-    "trainer_finetune.fit(restored_model)"
-   ]
-  },
-  {
-   "cell_type": "markdown",
-   "metadata": {
-    "colab_type": "text",
-    "id": "5DNidtl4VplU"
-   },
-   "source": [
-    "# Saving .nemo file\n",
-    "Now we can save the whole config and model parameters in a single .nemo and we can anytime restore from it"
-   ]
-  },
-  {
-   "cell_type": "code",
-   "execution_count": null,
-   "metadata": {
-    "colab": {},
-    "colab_type": "code",
-    "id": "am5wej6-VdZW"
-   },
-   "outputs": [],
-   "source": [
-    "restored_model.save_to(os.path.join(log_dir_finetune, '..',\"titanet-large.nemo\"))"
-   ]
-  },
-  {
-   "cell_type": "code",
-   "execution_count": null,
-   "metadata": {
-    "colab": {},
-    "colab_type": "code",
-    "id": "WnBhFJefV-Pf"
-   },
-   "outputs": [],
-   "source": [
-    "!ls {log_dir_finetune}/.."
-   ]
-  },
-  {
-   "cell_type": "code",
-   "execution_count": null,
-   "metadata": {
-    "colab": {},
-    "colab_type": "code",
-    "id": "kVx1hNP_V_iz"
-   },
-   "outputs": [],
-   "source": [
-    "# restore from a save model\n",
-    "restored_model_2 = nemo_asr.models.EncDecSpeakerLabelModel.restore_from(os.path.join(log_dir_finetune, '..', \"titanet-large.nemo\"))\n"
-   ]
-  },
-  {
-   "cell_type": "markdown",
-   "metadata": {
-    "colab_type": "text",
-    "id": "80tLWTN40uaB"
-   },
-   "source": [
-    "# Speaker Verification"
-   ]
-  },
-  {
-   "cell_type": "markdown",
-   "metadata": {
-    "colab_type": "text",
-    "id": "VciRUIRz0y6P"
-   },
-   "source": [
-    "Training for a speaker verification model is almost the same as the speaker recognition model with a change in the loss function. Angular Loss is a better function to train for a speaker verification model as the model is trained in an end to end manner with loss optimizing for embeddings cluster to be far from each other for different speaker by maximizing the angle between these clusters"
-   ]
-  },
-  {
-   "cell_type": "markdown",
-   "metadata": {
-    "colab_type": "text",
-    "id": "ULTjBuFI19Js"
-   },
-   "source": [
-    "To train for verification we just need to toggle `angular` flag in `config.model.decoder.params.angular = True` else set it to `False` to train with cross-entropy loss for identification purposes. \n",
-    "Once we set this, the loss will be changed to angular loss and we can follow the above steps to the model.\n",
-    "Note the scale and margin values to be set for the loss function are present at `config.model.loss.scale` and `config.model.loss.margin`"
-   ]
-  },
-  {
-   "cell_type": "markdown",
-   "metadata": {
-    "colab_type": "text",
-    "id": "LcKiNEY032-t"
-   },
-   "source": [
-    "## Extract Speaker Embeddings\n",
-    "Once you have a trained model or use one of our pretrained nemo checkpoints to get speaker embeddings for any speaker.\n",
-    "\n",
-    "To demonstrate this we shall use `nemo_asr.models.EncDecSpeakerLabelModel` with say 5 audio_samples from our dev manifest set. This model is specifically for inference purposes to extract embeddings from a trained `.nemo` model"
-   ]
-  },
-  {
-   "cell_type": "code",
-   "execution_count": null,
-   "metadata": {
-    "colab": {},
-    "colab_type": "code",
-    "id": "uXEzKMHf3r6-"
-   },
-   "outputs": [],
-   "source": [
-    "verification_model = nemo_asr.models.EncDecSpeakerLabelModel.restore_from(os.path.join(log_dir_finetune, '..', 'titanet-large.nemo'))"
-   ]
-  },
-  {
-   "cell_type": "markdown",
-   "metadata": {
-    "colab_type": "text",
-    "id": "Y-XiLHMQ8BIk"
-   },
-   "source": [
-    "Now, we need to pass the necessary manifest_filepath and params to set up the data loader for extracting embeddings"
-   ]
-  },
-  {
-   "cell_type": "code",
-   "execution_count": null,
-   "metadata": {
-    "colab": {},
-    "colab_type": "code",
-    "id": "lk2vsDJk9PS8"
-   },
-   "outputs": [],
-   "source": [
-    "!head -5 {validation_manifest} > embeddings_manifest.json"
-   ]
-  },
-  {
-   "cell_type": "code",
-   "execution_count": null,
-   "metadata": {
-    "colab": {},
-    "colab_type": "code",
-    "id": "DEd5poCr9yrP"
-   },
-   "outputs": [],
-   "source": [
-    "config.model.train_ds"
-   ]
-  },
-  {
-   "cell_type": "code",
-   "execution_count": null,
-   "metadata": {},
-   "outputs": [],
-   "source": [
-    "from nemo.collections.asr.parts.utils.speaker_utils import embedding_normalize\n",
-    "from tqdm import  tqdm\n",
-    "try:\n",
-    "    from torch.cuda.amp import autocast\n",
-    "except ImportError:\n",
-    "    from contextlib import contextmanager\n",
-    "\n",
-    "    @contextmanager\n",
-    "    def autocast(enabled=None):\n",
-    "        yield\n",
-    "import numpy as np\n",
-    "import json\n",
-    "import pickle as pkl"
-   ]
-  },
-  {
-   "cell_type": "code",
-   "execution_count": null,
-   "metadata": {
-    "colab": {},
-    "colab_type": "code",
-    "id": "JIHok6LD8g0F"
-   },
-   "outputs": [],
-   "source": [
-    "def get_embeddings(speaker_model, manifest_file, batch_size=1, embedding_dir='./', device='cuda'):\n",
-    "    test_config = OmegaConf.create(\n",
-    "        dict(\n",
-    "            manifest_filepath=manifest_file,\n",
-    "            sample_rate=16000,\n",
-    "            labels=None,\n",
-    "            batch_size=batch_size,\n",
-    "            shuffle=False,\n",
-    "            time_length=20,\n",
-    "        )\n",
-    "    )\n",
-    "\n",
-    "    speaker_model.setup_test_data(test_config)\n",
-    "    speaker_model = speaker_model.to(device)\n",
-    "    speaker_model.eval()\n",
-    "\n",
-    "    all_embs=[]\n",
-    "    out_embeddings = {}\n",
-    "           \n",
-    "    for test_batch in tqdm(speaker_model.test_dataloader()):\n",
-    "        test_batch = [x.to(device) for x in test_batch]\n",
-    "        audio_signal, audio_signal_len, labels, slices = test_batch\n",
-    "        with autocast():\n",
-    "            _, embs = speaker_model.forward(input_signal=audio_signal, input_signal_length=audio_signal_len)\n",
-    "            emb_shape = embs.shape[-1]\n",
-    "            embs = embs.view(-1, emb_shape)\n",
-    "            all_embs.extend(embs.cpu().detach().numpy())\n",
-    "        del test_batch\n",
-    "\n",
-    "    all_embs = np.asarray(all_embs)\n",
-    "    all_embs = embedding_normalize(all_embs)\n",
-    "    with open(manifest_file, 'r') as manifest:\n",
-    "        for i, line in enumerate(manifest.readlines()):\n",
-    "            line = line.strip()\n",
-    "            dic = json.loads(line)\n",
-    "            uniq_name = '@'.join(dic['audio_filepath'].split('/')[-3:])\n",
-    "            out_embeddings[uniq_name] = all_embs[i]\n",
-    "\n",
-    "    embedding_dir = os.path.join(embedding_dir, 'embeddings')\n",
-    "    if not os.path.exists(embedding_dir):\n",
-    "        os.makedirs(embedding_dir, exist_ok=True)\n",
-    "\n",
-    "    prefix = manifest_file.split('/')[-1].rsplit('.', 1)[-2]\n",
-    "\n",
-    "    name = os.path.join(embedding_dir, prefix)\n",
-    "    embeddings_file = name + '_embeddings.pkl'\n",
-    "    pkl.dump(out_embeddings, open(embeddings_file, 'wb'))\n",
-    "    print(\"Saved embedding files to {}\".format(embedding_dir))"
-   ]
-  },
-  {
-   "cell_type": "code",
-   "execution_count": null,
-   "metadata": {
-    "colab": {},
-    "colab_type": "code",
-    "id": "u2FRecqD-ln5"
-   },
-   "outputs": [],
-   "source": [
-    "manifest_filepath = os.path.join(NEMO_ROOT,'embeddings_manifest.json')\n",
-    "device = 'cuda' if torch.cuda.is_available() else 'cpu'\n",
-    "get_embeddings(verification_model, manifest_filepath, batch_size=64,embedding_dir='./', device=device)"
-   ]
-  },
-  {
-   "cell_type": "markdown",
-   "metadata": {
-    "colab_type": "text",
-    "id": "zfjXPsjzDOgr"
-   },
-   "source": [
-    "Embeddings are stored in dict structure with key-value pair, key being uniq_name generated based on audio_filepath of the sample present in manifest_file in `embedding_dir`"
-   ]
-  },
-  {
-   "cell_type": "code",
-   "execution_count": null,
-   "metadata": {
-    "colab": {},
-    "colab_type": "code",
-    "id": "hmTeSR6jD28k"
-   },
-   "outputs": [],
-   "source": [
-    "ls ./embeddings/"
-   ]
-  },
-  {
-   "cell_type": "code",
-   "execution_count": null,
-   "metadata": {},
-   "outputs": [],
-   "source": []
-  }
- ],
- "metadata": {
-  "accelerator": "GPU",
-  "colab": {
-   "collapsed_sections": [],
-   "name": "Speaker_Recogniton_Verification.ipynb",
-   "provenance": [],
-   "toc_visible": true
-  },
-  "kernelspec": {
-   "display_name": "Python 3 (ipykernel)",
-   "language": "python",
-   "name": "python3"
-  },
-  "language_info": {
-   "codemirror_mode": {
-    "name": "ipython",
-    "version": 3
-   },
-   "file_extension": ".py",
-   "mimetype": "text/x-python",
-   "name": "python",
-   "nbconvert_exporter": "python",
-   "pygments_lexer": "ipython3",
-   "version": "3.8.12"
-  }
- },
- "nbformat": 4,
- "nbformat_minor": 1
-=======
     "cells": [
         {
             "cell_type": "code",
@@ -2537,5 +1268,4 @@
     },
     "nbformat": 4,
     "nbformat_minor": 1
->>>>>>> c88c20ed
 }