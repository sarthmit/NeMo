{
    "cells": [
        {
            "cell_type": "code",
            "execution_count": null,
            "metadata": {},
            "outputs": [],
            "source": [
<<<<<<< HEAD
                "BRANCH = 'r1.8.2'"
=======
                "BRANCH = 'r1.9.0'"
>>>>>>> f3ad584b
            ]
        },
        {
            "cell_type": "code",
            "execution_count": null,
            "metadata": {
                "colab": {},
                "colab_type": "code",
                "id": "o_0K1lsW1dj9"
            },
            "outputs": [],
            "source": [
                "\"\"\"\n",
                "You can run either this notebook locally (if you have all the dependencies and a GPU) or on Google Colab.\n",
                "\n",
                "Instructions for setting up Colab are as follows:\n",
                "1. Open a new Python 3 notebook.\n",
                "2. Import this notebook from GitHub (File -> Upload Notebook -> \"GITHUB\" tab -> copy/paste GitHub URL)\n",
                "3. Connect to an instance with a GPU (Runtime -> Change runtime type -> select \"GPU\" for hardware accelerator)\n",
                "4. Run this cell to set up dependencies.\n",
                "\"\"\"\n",
                "# If you're using Google Colab and not running locally, run this cell\n",
                "\n",
                "# install NeMo\n",
                "\n",
                "!python -m pip install git+https://github.com/NVIDIA/NeMo.git@$BRANCH#egg=nemo_toolkit[nlp]"
            ]
        },
        {
            "cell_type": "code",
            "execution_count": null,
            "metadata": {
                "pycharm": {
                    "name": "#%%\n"
                },
                "scrolled": true
            },
            "outputs": [],
            "source": [
                "# If you're not using Colab, you might need to upgrade jupyter notebook to avoid the following error:\n",
                "# 'ImportError: IProgress not found. Please update jupyter and ipywidgets.'\n",
                "\n",
                "! pip install ipywidgets\n",
                "! jupyter nbextension enable --py widgetsnbextension\n",
                "\n",
                "# Please restart the kernel after running this cell"
            ]
        },
        {
            "cell_type": "code",
            "execution_count": null,
            "metadata": {
                "colab": {},
                "colab_type": "code",
                "id": "dzqD2WDFOIN-"
            },
            "outputs": [],
            "source": [
                "from nemo.collections import nlp as nemo_nlp\n",
                "from nemo.utils.exp_manager import exp_manager\n",
                "\n",
                "import os\n",
                "import wget\n",
                "import torch\n",
                "import pytorch_lightning as pl\n",
                "from omegaconf import OmegaConf"
            ]
        },
        {
            "cell_type": "markdown",
            "metadata": {
                "colab_type": "text",
                "id": "daYw_Xll2ZR9"
            },
            "source": [
                "In this tutorial, we are going to describe how to finetune BioMegatron - a [BERT](https://arxiv.org/abs/1810.04805)-like [Megatron-LM](https://arxiv.org/pdf/1909.08053.pdf) model pre-trained on large biomedical text corpus ([PubMed](https://pubmed.ncbi.nlm.nih.gov/) abstracts and full-text commercial use collection) - on [RE: Text mining chemical-protein interactions (CHEMPROT)](https://biocreative.bioinformatics.udel.edu/tasks/biocreative-vi/track-5/).\n",
                "\n",
                "The model size of Megatron-LM can be larger than BERT, up to multi-billion parameters, compared to 345 million parameters of BERT-large.\n",
                "There are some alternatives of BioMegatron, most notably [BioBERT](https://arxiv.org/abs/1901.08746). Compared to BioBERT BioMegatron is larger by model size and pre-trained on larger text corpus.\n",
                "\n",
                "A more general tutorial of using BERT-based models, including Megatron-LM, for downstream natural language processing tasks can be found [here](https://github.com/NVIDIA/NeMo/blob/stable/tutorials/nlp/01_Pretrained_Language_Models_for_Downstream_Tasks.ipynb)."
            ]
        },
        {
            "cell_type": "markdown",
            "metadata": {},
            "source": [
                "# Task Description\n",
                "**Relation Extraction (RE)** can be regarded as a type of sentence classification.\n",
                "\n",
                "The task is to classify the relation of a [GENE] and [CHEMICAL] in a sentence, for example like the following:\n",
                "```html\n",
                "14967461.T1.T22\t<@CHEMICAL$> inhibitors currently under investigation include the small molecules <@GENE$> (Iressa, ZD1839) and erlotinib (Tarceva, OSI-774), as well as monoclonal antibodies such as cetuximab (IMC-225, Erbitux).\t<CPR:4>\n",
                "14967461.T2.T22\t<@CHEMICAL$> inhibitors currently under investigation include the small molecules gefitinib (<@GENE$>, ZD1839) and erlotinib (Tarceva, OSI-774), as well as monoclonal antibodies such as cetuximab (IMC-225, Erbitux).\t<CPR:4>\n",
                "```\n",
                "to one of the following class:\n",
                "\n",
                "| Relation Class      | Relations |\n",
                "| ----------- | ----------- |\n",
                "| CPR:3      |  Upregulator and activator       |\n",
                "| CPR:4   | Downregulator and inhibitor         |\n",
                "| CPR:5 | Agonist |\n",
                "| CPR:6 | Antagonist |\n",
                "| CPR:9 | Substrate and product of |"
            ]
        },
        {
            "cell_type": "markdown",
            "metadata": {
                "colab_type": "text",
                "id": "ZnuziSwJ1yEB"
            },
            "source": [
                "# Datasets\n",
                "\n",
                "Details of ChemProt Relation Extraction task and the original data can be found on the [BioCreative VI website](https://biocreative.bioinformatics.udel.edu/tasks/biocreative-vi/track-5/)\n",
                "\n",
                "ChemProt dataset pre-processed for easier consumption can be downloaded from [here](https://github.com/arwhirang/recursive_chemprot/blob/master/Demo/tree_LSTM/data/chemprot-data_treeLSTM.zip) or [here](https://github.com/ncbi-nlp/BLUE_Benchmark/releases/download/0.1/bert_data.zip)"
            ]
        },
        {
            "cell_type": "code",
            "execution_count": null,
            "metadata": {
                "colab": {},
                "colab_type": "code",
                "id": "--wJ2891aIIE"
            },
            "outputs": [],
            "source": [
                "TASK = 'ChemProt'\n",
                "DATA_DIR = os.path.join(os.getcwd(), 'DATA_DIR')\n",
                "RE_DATA_DIR = os.path.join(DATA_DIR, 'RE')\n",
                "WORK_DIR = os.path.join(os.getcwd(), 'WORK_DIR')\n",
                "MODEL_CONFIG = 'text_classification_config.yaml'"
            ]
        },
        {
            "cell_type": "code",
            "execution_count": null,
            "metadata": {},
            "outputs": [],
            "source": [
                "os.makedirs(DATA_DIR, exist_ok=True)\n",
                "os.makedirs(os.path.join(DATA_DIR, 'RE'), exist_ok=True)\n",
                "os.makedirs(WORK_DIR, exist_ok=True)"
            ]
        },
        {
            "cell_type": "code",
            "execution_count": null,
            "metadata": {},
            "outputs": [],
            "source": [
                "# download the dataset\n",
                "wget.download('https://github.com/arwhirang/recursive_chemprot/blob/master/Demo/tree_LSTM/data/chemprot-data_treeLSTM.zip?raw=true',\n",
                "              os.path.join(DATA_DIR, 'data_re.zip'))"
            ]
        },
        {
            "cell_type": "code",
            "execution_count": null,
            "metadata": {},
            "outputs": [],
            "source": [
                "!unzip -o {DATA_DIR}/data_re.zip -d {RE_DATA_DIR}"
            ]
        },
        {
            "cell_type": "code",
            "execution_count": null,
            "metadata": {
                "colab": {},
                "colab_type": "code",
                "id": "qB0oLE4R9EhJ"
            },
            "outputs": [],
            "source": [
                "! ls -l $RE_DATA_DIR"
            ]
        },
        {
            "cell_type": "markdown",
            "metadata": {},
            "source": [
                "## Pre-process dataset\n",
                "Let's convert the dataset into the format that is compatible for [NeMo text-classification module](https://github.com/NVIDIA/NeMo/blob/stable/examples/nlp/text_classification/text_classification_with_bert.py)."
            ]
        },
        {
            "cell_type": "code",
            "execution_count": null,
            "metadata": {},
            "outputs": [],
            "source": [
                "wget.download(f'https://raw.githubusercontent.com/NVIDIA/NeMo/{BRANCH}/examples/nlp/text_classification/data/import_datasets.py')"
            ]
        },
        {
            "cell_type": "code",
            "execution_count": null,
            "metadata": {},
            "outputs": [],
            "source": [
                "! python import_datasets.py --dataset_name=chemprot --source_data_dir={RE_DATA_DIR} --target_data_dir={RE_DATA_DIR}"
            ]
        },
        {
            "cell_type": "code",
            "execution_count": null,
            "metadata": {},
            "outputs": [],
            "source": [
                "# let's take a look at the training data \n",
                "! head -n 5 {RE_DATA_DIR}/train.tsv"
            ]
        },
        {
            "cell_type": "code",
            "execution_count": null,
            "metadata": {},
            "outputs": [],
            "source": [
                "# let's check the label mapping\n",
                "! cat {RE_DATA_DIR}/label_mapping.tsv"
            ]
        },
        {
            "cell_type": "markdown",
            "metadata": {},
            "source": [
                "It is not necessary to have the mapping exactly like this - it can be different.\n",
                "We use the same [mapping used by BioBERT](https://github.com/dmis-lab/biobert/blob/master/run_re.py#L438) so that comparison can be more straightforward."
            ]
        },
        {
            "cell_type": "markdown",
            "metadata": {
                "colab_type": "text",
                "id": "_whKCxfTMo6Y"
            },
            "source": [
                "# Model configuration\n",
                "\n",
                "Now, let's take a closer look at the model's configuration and learn to train the model.\n",
                "\n",
                "The model is defined in a config file which declares multiple important sections. They are:\n",
                "- **model**: All arguments that are related to the Model - language model, a classifier, optimizer and schedulers, datasets and any other related information\n",
                "\n",
                "- **trainer**: Any argument to be passed to PyTorch Lightning"
            ]
        },
        {
            "cell_type": "code",
            "execution_count": null,
            "metadata": {
                "colab": {},
                "colab_type": "code",
                "id": "T1gA8PsJ13MJ"
            },
            "outputs": [],
            "source": [
                "# download the model's configuration file \n",
                "MODEL_CONFIG = 'text_classification_config.yaml'\n",
                "config_dir = WORK_DIR + '/configs/'\n",
                "os.makedirs(config_dir, exist_ok=True)\n",
                "if not os.path.exists(config_dir + MODEL_CONFIG):\n",
                "    print('Downloading config file...')\n",
                "    wget.download(f'https://raw.githubusercontent.com/NVIDIA/NeMo/{BRANCH}/examples/nlp/text_classification/conf/' + MODEL_CONFIG, config_dir)\n",
                "else:\n",
                "    print ('config file is already exists')"
            ]
        },
        {
            "cell_type": "code",
            "execution_count": null,
            "metadata": {
                "colab": {},
                "colab_type": "code",
                "id": "mX3KmWMvSUQw"
            },
            "outputs": [],
            "source": [
                "# this line will print the entire config of the model\n",
                "config_path = f'{WORK_DIR}/configs/{MODEL_CONFIG}'\n",
                "print(config_path)\n",
                "config = OmegaConf.load(config_path)"
            ]
        },
        {
            "cell_type": "code",
            "execution_count": null,
            "metadata": {},
            "outputs": [],
            "source": [
                "config.model.train_ds.file_path = os.path.join(RE_DATA_DIR, 'train.tsv')\n",
                "config.model.validation_ds.file_path = os.path.join(RE_DATA_DIR, 'dev.tsv')\n",
                "config.model.task_name = 'chemprot'\n",
                "# Note: these are small batch-sizes - increase as appropriate to available GPU capacity\n",
                "config.model.train_ds.batch_size=8\n",
                "config.model.validation_ds.batch_size=8\n",
                "config.model.dataset.num_classes=6"
            ]
        },
        {
            "cell_type": "code",
            "execution_count": null,
            "metadata": {},
            "outputs": [],
            "source": [
                "print(OmegaConf.to_yaml(config))"
            ]
        },
        {
            "cell_type": "markdown",
            "metadata": {
                "colab_type": "text",
                "id": "ZCgWzNBkaQLZ"
            },
            "source": [
                "# Model Training\n",
                "## Setting up Data within the config\n",
                "\n",
                "Among other things, the config file contains dictionaries called **dataset**, **train_ds** and **validation_ds**. These are configurations used to setup the Dataset and DataLoaders of the corresponding config.\n",
                "\n",
                "We assume that both training and evaluation files are located in the same directory, and use the default names mentioned during the data download step. \n",
                "So, to start model training, we simply need to specify `model.dataset.data_dir`, like we are going to do below.\n",
                "\n",
                "Also notice that some config lines, including `model.dataset.data_dir`, have `???` in place of paths, this means that values for these fields are required to be specified by the user.\n",
                "\n",
                "Let's now add the data directory path, task name and output directory for saving predictions to the config."
            ]
        },
        {
            "cell_type": "code",
            "execution_count": null,
            "metadata": {
                "colab": {},
                "colab_type": "code",
                "id": "LQHCJN-ZaoLp"
            },
            "outputs": [],
            "source": [
                "config.model.task_name = TASK\n",
                "config.model.output_dir = WORK_DIR\n",
                "config.model.dataset.data_dir = RE_DATA_DIR"
            ]
        },
        {
            "cell_type": "markdown",
            "metadata": {
                "colab_type": "text",
                "id": "nB96-3sTc3yk"
            },
            "source": [
                "## Building the PyTorch Lightning Trainer\n",
                "\n",
                "NeMo models are primarily PyTorch Lightning modules - and therefore are entirely compatible with the PyTorch Lightning ecosystem.\n",
                "\n",
                "Let's first instantiate a Trainer object"
            ]
        },
        {
            "cell_type": "code",
            "execution_count": null,
            "metadata": {
                "colab": {},
                "colab_type": "code",
                "id": "1tG4FzZ4Ui60"
            },
            "outputs": [],
            "source": [
                "print(\"Trainer config - \\n\")\n",
                "print(OmegaConf.to_yaml(config.trainer))"
            ]
        },
        {
            "cell_type": "code",
            "execution_count": null,
            "metadata": {
                "colab": {},
                "colab_type": "code",
                "id": "knF6QeQQdMrH"
            },
            "outputs": [],
            "source": [
                "# lets modify some trainer configs\n",
                "# checks if we have GPU available and uses it\n",
                "accelerator = 'gpu' if torch.cuda.is_available() else 'cpu'\n",
                "config.trainer.devices = 1\n",
                "config.trainer.accelerator = accelerator\n",
                "\n",
                "# for PyTorch Native AMP set precision=16\n",
                "config.trainer.precision = 16 if torch.cuda.is_available() else 32\n",
                "\n",
                "# remove distributed training flags\n",
                "config.trainer.strategy = None\n",
                "\n",
                "trainer = pl.Trainer(**config.trainer)"
            ]
        },
        {
            "cell_type": "markdown",
            "metadata": {
                "colab_type": "text",
                "id": "8IlEMdVxdr6p"
            },
            "source": [
                "## Setting up a NeMo Experiment\n",
                "\n",
                "NeMo has an experiment manager that handles logging and checkpointing for us, so let's use it:"
            ]
        },
        {
            "cell_type": "code",
            "execution_count": null,
            "metadata": {
                "colab": {},
                "colab_type": "code",
                "id": "8uztqGAmdrYt"
            },
            "outputs": [],
            "source": [
                "config.exp_manager.exp_dir = WORK_DIR\n",
                "exp_dir = exp_manager(trainer, config.get(\"exp_manager\", None))\n",
                "\n",
                "# the exp_dir provides a path to the current experiment for easy access\n",
                "exp_dir = str(exp_dir)\n",
                "exp_dir"
            ]
        },
        {
            "cell_type": "markdown",
            "metadata": {
                "colab_type": "text",
                "id": "8tjLhUvL_o7_"
            },
            "source": [
                "To load the pretrained BERT LM model, we can get the list of names by following command "
            ]
        },
        {
            "cell_type": "code",
            "execution_count": null,
            "metadata": {},
            "outputs": [],
            "source": [
                "from nemo.collections.nlp.models.language_modeling.megatron_bert_model import MegatronBertModel\n",
                "print([model.pretrained_model_name for model in MegatronBertModel.list_available_models()])"
            ]
        },
        {
            "cell_type": "markdown",
            "metadata": {},
            "source": [
                "We can change the `model.language_mode` config to use it\n",
                "```python\n",
                "# add the specified above model parameters to the config\n",
                "config.model.language_model.pretrained_model_name = MODEL_NAME\n",
                "```\n",
                "\n",
                "In this notebook, we will use 'biomegatron345m_biovocab_30k_cased', which is BioMegatron, [Megatron-LM BERT](https://arxiv.org/abs/1909.08053) pre-trained on [PubMed](https://pubmed.ncbi.nlm.nih.gov/) biomedical text corpus."
            ]
        },
        {
            "cell_type": "code",
            "execution_count": null,
            "metadata": {
                "colab": {},
                "colab_type": "code",
                "id": "RK2xglXyAUOO"
            },
            "outputs": [],
            "source": [
                "# add the specified above model parameters to the config\n",
                "# config.model.language_model.pretrained_model_name = PRETRAINED_BERT_MODEL\n",
                "config.model.language_model.lm_checkpoint = None\n",
                "config.model.language_model.pretrained_model_name = 'biomegatron345m_biovocab_30k_cased'\n",
                "config.model.tokenizer.tokenizer_name=None"
            ]
        },
        {
            "cell_type": "markdown",
            "metadata": {
                "colab_type": "text",
                "id": "fzNZNAVRjDD-"
            },
            "source": [
                "Now, we are ready to initialize our model. During the model initialization call, the dataset and data loaders we'll be prepared for training and evaluation.\n",
                "Also, the pretrained BERT model will be downloaded, note it can take up to a few minutes depending on the size of the chosen BERT model."
            ]
        },
        {
            "cell_type": "code",
            "execution_count": null,
            "metadata": {
                "colab": {},
                "colab_type": "code",
                "id": "NgsGLydWo-6-"
            },
            "outputs": [],
            "source": [
                "model = nemo_nlp.models.TextClassificationModel(cfg=config.model, trainer=trainer)"
            ]
        },
        {
            "cell_type": "markdown",
            "metadata": {
                "colab_type": "text",
                "id": "kQ592Tx4pzyB"
            },
            "source": [
                "## Monitoring training progress\n",
                "Optionally, you can create a Tensorboard visualization to monitor training progress.\n",
                "If you're not using Colab, refer to [https://www.tensorflow.org/tensorboard/tensorboard_in_notebooks](https://www.tensorflow.org/tensorboard/tensorboard_in_notebooks) if you're facing issues with running the cell below."
            ]
        },
        {
            "cell_type": "code",
            "execution_count": null,
            "metadata": {
                "colab": {},
                "colab_type": "code",
                "id": "mTJr16_pp0aS"
            },
            "outputs": [],
            "source": [
                "try:\n",
                "    from google import colab\n",
                "    COLAB_ENV = True\n",
                "except (ImportError, ModuleNotFoundError):\n",
                "    COLAB_ENV = False\n",
                "\n",
                "# Load the TensorBoard notebook extension\n",
                "if COLAB_ENV:\n",
                "    %load_ext tensorboard\n",
                "    %tensorboard --logdir {exp_dir}\n",
                "else:\n",
                "    print(\"To use tensorboard, please use this notebook in a Google Colab environment.\")"
            ]
        },
        {
            "cell_type": "code",
            "execution_count": null,
            "metadata": {
                "colab": {},
                "colab_type": "code",
                "id": "hUvnSpyjp0Dh"
            },
            "outputs": [],
            "source": [
                "# start model training\n",
                "trainer.fit(model)"
            ]
        },
        {
            "cell_type": "markdown",
            "metadata": {
                "colab_type": "text",
                "id": "ref1qSonGNhP"
            },
            "source": [
                "## Training Script\n",
                "\n",
                "If you have NeMo installed locally, you can also train the model with `examples/nlp/text_classification/text_classification_with_bert.py.`\n",
                "\n",
                "To run training script, use:\n",
                "\n",
                "```bash\n",
                "python text_classification_with_bert.py \\\n",
                " model.dataset.data_dir=PATH_TO_DATA_DIR \\\n",
                " model.task_name=TASK \\\n",
                " exp_manager.exp_dir=EXP_DIR \\\n",
                " model.language_model.pretrained_model_name=biomegatron345m_biovocab_30k_cased \\\n",
                " model.tokenizer.library=megatron \n",
                " ```\n"
            ]
        },
        {
            "cell_type": "markdown",
            "metadata": {},
            "source": [
                "The training could take several minutes and the results should look something like:\n",
                "\n",
                "```\n",
                "precision    recall  f1-score   support\n",
                "    \n",
                "               0     0.7328    0.8348    0.7805       115\n",
                "               1     0.9402    0.9291    0.9346      7950\n",
                "               2     0.8311    0.9146    0.8708       199\n",
                "               3     0.6400    0.6302    0.6351       457\n",
                "               4     0.8002    0.8317    0.8156      1093\n",
                "               5     0.7228    0.7518    0.7370       548\n",
                "    \n",
                "        accuracy                         0.8949     10362\n",
                "       macro avg     0.7778    0.8153    0.7956     10362\n",
                "    weighted avg     0.8963    0.8949    0.8954     10362\n",
                "```"
            ]
        },
        {
            "cell_type": "code",
            "execution_count": null,
            "metadata": {},
            "outputs": [],
            "source": []
        }
    ],
    "metadata": {
        "accelerator": "GPU",
        "colab": {
            "collapsed_sections": [],
            "name": "Relation_Extraction-BioMegatron.ipynb",
            "private_outputs": true,
            "provenance": []
        },
        "kernelspec": {
            "display_name": "Python 3 (ipykernel)",
            "language": "python",
            "name": "python3"
        },
        "language_info": {
            "codemirror_mode": {
                "name": "ipython",
                "version": 3
            },
            "file_extension": ".py",
            "mimetype": "text/x-python",
            "name": "python",
            "nbconvert_exporter": "python",
            "pygments_lexer": "ipython3",
            "version": "3.8.12"
        },
        "pycharm": {
            "stem_cell": {
                "cell_type": "raw",
                "metadata": {
                    "collapsed": false
                },
                "source": []
            }
        }
    },
    "nbformat": 4,
    "nbformat_minor": 1
}<|MERGE_RESOLUTION|>--- conflicted
+++ resolved
@@ -6,11 +6,7 @@
             "metadata": {},
             "outputs": [],
             "source": [
-<<<<<<< HEAD
-                "BRANCH = 'r1.8.2'"
-=======
                 "BRANCH = 'r1.9.0'"
->>>>>>> f3ad584b
             ]
         },
         {
